--- conflicted
+++ resolved
@@ -14,23 +14,16 @@
                         'weather.weatherapp.views.preferences'),
     (r'^confirm_pref/(?P<pref_auth>.+)/$',
                         'weather.weatherapp.views.confirm_pref'),
-    (r'^fingerprint_error/(?P<fingerprint>.+)/$', 
-<<<<<<< HEAD
-                        'weather.weatherapp.views.fingerprint_error'),
-    (r'^error/(?P<error_type>[a-z_]+)/(?P<subscriber_id>\d+)/$', 
+    (r'^error/(?P<error_type>[a-z_]+)/(?P<key>.+)/$', 
                         'weather.weatherapp.views.error'),
+    (r'^resend_conf/(?P<confirm_auth>.+)/$', 
+                        'weather.weatheapp.views.resend_conf'),
     (r'^run_updaters$', 'weather.weatherapp.views.run_updaters'),
 
     # This is for serving static files for the development server, mainly for
     # getting the CSS file.
     (r'^media/(?P<path>.*)$', 'django.views.static.serve',
         {'document_root': '/home/jruberg/code/weather/media'}),
-=======
-                                                'fingerprint_error'),
-    (r'^error/(?P<error_type>[a-z_]+)/(?P<key>.+)/$', 'error'),
-    (r'^resend_conf/(?P<confirm_auth>.+)/$', 'resend_conf'),
-    (r'^run_updaters$', 'run_updaters'),
->>>>>>> 6b1110e5
 
     # Uncomment the admin/doc line below and add 'django.contrib.admindocs' 
     # to INSTALLED_APPS to enable admin documentation:
