--- conflicted
+++ resolved
@@ -3,11 +3,7 @@
 # Copyright (c) 2009, 2010 The Tor Project
 # See LICENSE for licensing information
 
-<<<<<<< HEAD
-URLbase = "localhost:8000"
-=======
 URLbase = "127.0.0.1:8000"
->>>>>>> 6b1110e5
 
 # XXX: Make bulletproof
 authenticator = open("auth_token", "r").read().strip()
