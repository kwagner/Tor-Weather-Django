"""
The models module handles the bulk of Tor Weather. The module contains three
models that correspond to database tables (L{Subscriber}, L{Subscription}, and 
L{Router}) as well as two form classes (L{SubscribeForm} and
L{PreferencesForm}), which specify the fields to appear on the sign-up
and change preferences pages.
"""

from django.db import models
from django import forms
import emails
from datetime import datetime
import base64
import os

class RouterManager(models.Manager):
    def get_query_set(self):
        return super(RouterManager, self).get_query_set()

    def contains(self, 
                 fingerprint = None,
                 name = None,
                 welcomed = None,
                 last_seen = None):
        """Manager method allowing convenient testing of whether a 
        L{Router} with specified parameters is in the database. Uses 
        L{filt}, so fields specified as None are not filtered.
        """
        return self.filter(fingerprint, name, welcomed, 
                           last_seen) != self.none()

class Router(models.Model):
    """A model that stores information about every router on the Tor network.
    If a router hasn't been seen on the network for at least one year, it is
    removed from the database.
    
    @type fingerprint: str
    @ivar fingerprint: The router's fingerprint.
    @type name: str
    @ivar name: The name associated with the router.
    @type welcomed: bool
    @ivar welcomed: true if the router operater has received a welcome email,
                    false if they haven't. Default value is C{False}.
    @type last_seen: datetime
    @ivar last_seen: The most recent time the router was listed on a consensus 
                     document. Default value is C{datetime.now()}.
    @type up: bool
    @ivar up: True if this router was up last time a new network consensus
              was published, false otherwise. Default value is C{True}.
    """

    fingerprint = models.CharField(max_length=200, unique=True)
    name = models.CharField(max_length=100)
    welcomed = models.BooleanField(default=False)
    last_seen = models.DateTimeField('date last seen', default=datetime.now())
    up = models.BooleanField(default=True)

    objects = RouterManager()
    
    def __unicode__(self):
        return self.fingerprint

class SubscriberManager(models.Manager):
    def get_query_set(self):
        return super(SubscriberManager, self).get_query_set()

<<<<<<< HEAD
    def multifilter(self,
                    email = None,
                    router_id = None,
                    confirmed = None,
                    confirm_auth = None,
                    unsubs_auth = None,
                    pref_auth = None,
                    sub_date = None):
        """Manager method to allow filtering of multiple fields without having
        to worry about chaining filters. Not necessary and only potentially
        useful, but the necessary code would be required in L{contains} either
        way. If a field is specified as None, then it will not filter that
        field.
        """
        filt = self.all()
        if name != None:
            filt = self.filter(email=email)
        if router_id != None:
            filt = self.filter(router__id=router_id)
        if confirmed != None:
            filt = self.filter(confirmed=confirmed)
        if confirm_auth != None:
            filt = self.filter(confirm_auth=confirm_auth)
        if unsubs_auth != None:
            filt = self.filter(unsubs_auth=unsubs_auth)
        if pref_auth != None:
            filt = self.filter(pref_auth=pref_auth)
        if sub_date != None:
            filt = self.filter(sub_date=sub_date)
        return filt

=======
>>>>>>> 59436e4f
    def contains(self,
                 email = None,
                 router_id = None,
                 confirmed = None,
                 confirm_auth = None,
                 unsubs_auth = None,
                 pref_auth = None,
                 sub_date = None):
        """Manager method allowing convenient testing of whether a 
        L{Subscriber} with specified parameters is in the database. Uses 
        L{filt}, so fields specified as None are not filtered.
        """
        return self.filter(email, router, confirmed, 
                                confirm_auth, unsubs_auth, pref_auth,
                                sub_date) != self.none()

    @staticmethod
    def get_rand_string(length = 24):
        cut_off = length - 24
        if cut_off == 0:
            cut_off = 24

        r = base64.urlsafe_b64encode(os.urandom(18))[:cut_off]

        # some email clients don't like URLs ending in -
        if r.endswith("-"):
            r = r.replace("-", "x")
        return r

          
class Subscriber(models.Model):
    """
    A model to store information about Tor Weather subscribers, including their
    authorization keys.

    @ivar email: The subscriber's email.
    @ivar router: A foreign key link to the router model corresponding to the
        node this subscriber is watching.
    @type confirmed: bool
    @ivar confirmed: True if the subscriber has confirmed the subscription by
        following the link in their confirmation email and False otherwise. 
        Default value upon creation is C{False}.
    @type confirm_auth: str
    @ivar confirm_auth: This user's confirmation key, which is incorporated into
        the confirmation url.
    @type unsubs_auth: str
    @ivar unsubs_auth: This user's unsubscribe key, which is incorporated into 
        the unsubscribe url.
    @type pref_auth: str
    @ivar pref_auth: The key for this user's Tor Weather preferences page.
    @type sub_date: datetime.datetime
    @ivar sub_date: The date this user subscribed to Tor Weather. Default value
                    upon creation is datetime.now().
    """
    email = models.EmailField(max_length=75)
    router = models.ForeignKey(Router)
    confirmed = models.BooleanField(default = False)

    confirm_auth = models.CharField(max_length=250, 
                    default=SubscriberManager.get_rand_string()) 
    unsubs_auth = models.CharField(max_length=250, 
                    default=SubscriberManager.get_rand_string())
    pref_auth = models.CharField(max_length=250, 
                    default=SubscriberManager.get_rand_string())

    sub_date = models.DateTimeField(default=datetime.now())

    objects = SubscriberManager()

    def __unicode__(self):
        return self.email

class SubscriptionManager(models.Manager):
    def get_query_set(self):
        return super(SubscriptionManager, self).get_query_set()
    
    def contains(self, 
                 subscriber = None,
                 name = None,
                 threshold = None,
                 grace_pd = None,
                 emailed = None,
                 triggered = None,
                 last_changed = None):
        """Manager method allowing convenient testing of whether a 
        L{Subscription} with specified parameters is in the database. Uses 
        L{filt}, so fields specified as None are not filtered.
        """
        return self.filter(subscriber, name, threshold, grace_pd, emailed,
                                triggered, last_changed) != self.none()
             

class Subscription(models.Model):
    """The model storing information about a specific subscription. Each type
    of email notification that a user selects generates a new subscription. 
    For instance, each subscriber who elects to be notified about low bandwidth
    will have a low_bandwidth subscription.
    
    @type subscriber: ######### (foreign key)
    @ivar subscriber: A link to the subscriber model representing the owner
        of this subscription.
    @type name: str
    @ivar name: The type of subscription.
    @type threshold: str
    @ivar threshold: The threshold for sending a notification (i.e. send a 
        notification if the version is obsolete vs. out of date; depends on 
        subscription type)
    @type grace_pd: int
    @ivar grace_pd: The amount of time (hours) before a notification is sent
        after a subscription type is triggered.
    @type emailed: bool
    @ivar emailed: True if the user has been emailed about the subscription
        (trigger must also be True), False if the user has not been emailed. 
        Default upon creation is C{False}.
    @type triggered: bool
    @ivar triggered: True if the threshold has been passed for this 
        subscription/the conditions to send a notification are met, False
        if not. Default upon creation is C{False}.
    @type last_changed: datetime.datetime
    @ivar last_changed: The most recent datetime when the trigger field 
        was changed. Default upon creation is C{datetime.now()}.
    """
    subscriber = models.ForeignKey(Subscriber)
    name = models.CharField(max_length=200)
    threshold = models.CharField(max_length=200)
    grace_pd = models.IntegerField()
    emailed = models.BooleanField(default=False)
    triggered = models.BooleanField(default=False)
    last_changed = models.DateTimeField('date of last change', 
                                        default=datetime.now())

    objects = SubscriptionManager()
    
    def __unicode__(self):
        return self.name

    def should_email():
        time_since_changed = datetime.now() - last_changed
        hours_since_changed = time_since_changed.seconds / 3600
        if triggered and not emailed and \
                (hours_since_changed > grace_pd):
            return True
        else:
            return False

class SubscribeForm(forms.Form):
    """The form for a new subscriber. The form includes an email field, 
    a node fingerprint field, and a field to specify the hours of downtime 
    before receiving a notification.

    @ivar email: A field for the user's email address
    @ivar fingerprint: A field for the fingerprint (node ID) corresponding 
        to the node the user wants to monitor
    @ivar grace_pd: A field for the hours of downtime the user specifies
        before being notified via email"""

    # widget attributes are modified here to customize the form
    email = forms.EmailField(widget=forms.TextInput(attrs={'size':'50', 
        'value' : 'Enter a valid email address', 'onClick' : 'if (this.value'+\
        '=="Enter a valid email address") {this.value=""}'}))
    fingerprint = forms.CharField(widget=forms.TextInput(attrs={'size':'50',
        'value' : 'Enter one Tor node ID', 'onClick' : 'if (this.value' +\
        '=="Enter one Tor node ID") {this.value=""}'}))
    grace_pd = forms.IntegerField(widget=forms.TextInput(attrs={'size':'50',
        'value' : 'Default is 1 hour, enter up to 8760 (1 year)', 'onClick' :
        'if (this.value=="Default is 1 hour, enter up to 8760 (1 year)") '+\
        '{this.value=""}'}))

class PreferencesForm(forms.Form):
    """The form for changing preferences.

    @ivar grace_pd: A fiend for the user to specify the hours of 
        downtime before an email notification is sent"""

    grace_pd = forms.IntegerField(widget=forms.TextInput(attrs={'size':'50'}))<|MERGE_RESOLUTION|>--- conflicted
+++ resolved
@@ -64,40 +64,6 @@
     def get_query_set(self):
         return super(SubscriberManager, self).get_query_set()
 
-<<<<<<< HEAD
-    def multifilter(self,
-                    email = None,
-                    router_id = None,
-                    confirmed = None,
-                    confirm_auth = None,
-                    unsubs_auth = None,
-                    pref_auth = None,
-                    sub_date = None):
-        """Manager method to allow filtering of multiple fields without having
-        to worry about chaining filters. Not necessary and only potentially
-        useful, but the necessary code would be required in L{contains} either
-        way. If a field is specified as None, then it will not filter that
-        field.
-        """
-        filt = self.all()
-        if name != None:
-            filt = self.filter(email=email)
-        if router_id != None:
-            filt = self.filter(router__id=router_id)
-        if confirmed != None:
-            filt = self.filter(confirmed=confirmed)
-        if confirm_auth != None:
-            filt = self.filter(confirm_auth=confirm_auth)
-        if unsubs_auth != None:
-            filt = self.filter(unsubs_auth=unsubs_auth)
-        if pref_auth != None:
-            filt = self.filter(pref_auth=pref_auth)
-        if sub_date != None:
-            filt = self.filter(sub_date=sub_date)
-        return filt
-
-=======
->>>>>>> 59436e4f
     def contains(self,
                  email = None,
                  router_id = None,
