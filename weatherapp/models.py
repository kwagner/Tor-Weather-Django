"""
The models module handles the bulk of Tor Weather. The module contains three
models that correspond to database tables (L{Subscriber}, L{Subscription}, and 
L{Router}) as well as two form classes (L{SubscribeForm} and
L{PreferencesForm}), which specify the fields to appear on the sign-up
and change preferences pages.
"""
from datetime import datetime
import base64
import os

import emails
from weather.config import url_helper

from django.db import models
from django import forms

class Router(models.Model):
    """A model that stores information about every router on the Tor network.
    If a router hasn't been seen on the network for at least one year, it is
    removed from the database.
    
    @type fingerprint: str
    @ivar fingerprint: The router's fingerprint.
    @type name: str
    @ivar name: The name associated with the router.
    @type welcomed: bool
    @ivar welcomed: true if the router operater has received a welcome email,
                    false if they haven't. Default value is C{False}.
    @type last_seen: datetime
    @ivar last_seen: The most recent time the router was listed on a consensus 
                     document. Default value is C{datetime.now()}.
    @type up: bool
    @ivar up: C{True} if this router was up last time a new network consensus
              was published, false otherwise. Default value is C{True}.
    @type exit: bool
    @ivar exit: C{True} if this router accepts exits to port 80, C{False} if
        not.
    """

    fingerprint = models.CharField(max_length=40, unique=True)
    name = models.CharField(max_length=100)
    welcomed = models.BooleanField(default=False)
    last_seen = models.DateTimeField(default=datetime.now)
    up = models.BooleanField(default=True)
    exit = models.BooleanField()

    def __unicode__(self):
        return self.fingerprint


class SubscriberManager(models.Manager):
    """In Django, each model class has at least one Manager (by default,
    there is one named 'objects' for each model). The Manager acts as the
    interface through which database query operations are provided to the 
    models. The SubscriberManager class is a custom Manager for the Subscriber
    model, which contains the method get_rand_string to generate a random
    string for user authentication keys."""

    @staticmethod
    def get_rand_string():
        """Returns a random, url-safe string of 24 characters (no '+' or '/'
        characters). The generated string does not end in '-'.
        
        @rtype: str
        @return: A randomly generated, 24 character string (url-safe).
        """

        r = base64.urlsafe_b64encode(os.urandom(18))

        # some email clients don't like URLs ending in -
        if r.endswith("-"):
            r = r.replace("-", "x")
        return r

          
class Subscriber(models.Model):
    """
    A model to store information about Tor Weather subscribers, including their
    authorization keys.

    @type email: str
    @ivar email: The subscriber's email.
    @type router: Router
    @ivar router: A foreign key link to the router model corresponding to the
        node this subscriber is watching.
    @type confirmed: bool
    @ivar confirmed: True if the subscriber has confirmed the subscription by
        following the link in their confirmation email and False otherwise. 
        Default value upon creation is C{False}.
    @type confirm_auth: str
    @ivar confirm_auth: This user's confirmation key, which is incorporated into
        the confirmation url.
    @type unsubs_auth: str
    @ivar unsubs_auth: This user's unsubscribe key, which is incorporated into 
        the unsubscribe url.
    @type pref_auth: str
    @ivar pref_auth: The key for this user's Tor Weather preferences page.
    @type sub_date: datetime.datetime
    @ivar sub_date: The date this user subscribed to Tor Weather. Default value
                    upon creation is datetime.now().
    """
    email = models.EmailField(max_length=75)
    router = models.ForeignKey(Router)
    confirmed = models.BooleanField(default = False)
    confirm_auth = models.CharField(max_length=250, 
                    default=SubscriberManager.get_rand_string) 
    unsubs_auth = models.CharField(max_length=250, 
                    default=SubscriberManager.get_rand_string)
    pref_auth = models.CharField(max_length=250, 
                    default=SubscriberManager.get_rand_string)

    sub_date = models.DateTimeField(default=datetime.now)

    objects = SubscriberManager()

    def __unicode__(self):
        return self.email


class SubscriptionManager(models.Manager):
    """The custom Manager for the Subscription class. The Manager contains
    a method to get the number of hours since the time stored in the
    'last_changed' field in a Subscription object.
    """

    @staticmethod
    def hours_since_changed(last_changed):
        """Returns the time that has passed since the datetime parameter
        last_changed in hours.

        @type last_changed: datetime.datetime
        @param last_changed: The date and time of the most recent change
            for some flag.
        @rtype: int
        @return: The number of hours since last_changed.
        """
        time_since_changed = datetime.now() - last_changed
        hours_since_changed = (time_since_changed.hours * 24) + \
                              (time_since_changed.seconds / 3600)
        return hours_since_changed
    

class Subscription(models.Model):
    """The model storing information about a specific subscription. Each type
    of email notification that a user selects generates a new subscription. 
    For instance, each subscriber who elects to be notified about low bandwidth
    will have a low_bandwidth subscription.
    
    @ivar subscriber: A link to the subscriber model representing the owner
        of this subscription.
    @type emailed: bool
    @ivar emailed: True if the user has been emailed about the subscription
        (trigger must also be True), False if the user has not been emailed. 
        Default upon creation is C{False}.
    @type triggered: bool
    @ivar triggered: True if the threshold has been passed for this 
        subscription/the conditions to send a notification are met, False
        if not. Default upon creation is C{False}.
    @type last_changed: datetime.datetime
    @ivar last_changed: The most recent datetime when the trigger field 
        was changed. Default upon creation is C{datetime.now()}.
    """
    subscriber = models.ForeignKey(Subscriber)
    emailed = models.BooleanField(default=False)
    triggered = models.BooleanField(default=False)
    

    # In Django, Manager objects handle table-wide methods (i.e filtering)
    objects = SubscriptionManager()
    
class NodeDownSub(Subscription):
    """A subscription class for node-down subscriptions, which send 
    notifications to the user if their node is down for the downtime grace
    period they specify. 

    @type grace_pd: int
    @ivar grace_pd: The amount of time (hours) before a notification is sent
        after a node is seen down.
    """
    grace_pd = models.IntegerField()
    last_changed = models.DateTimeField(default=datetime.now)

<<<<<<< HEAD
    def is_grace_passed(self):
        """Check if the grace period has passed for this subscription
=======
    def __unicode__(self):
        return self.subscriber.email + ": Node Down Sub"

    def should_email():
        """Returns a bool representing whether or not the Subscriber should
        be emailed about their node being down.
>>>>>>> 956601be

        @rtype: bool
        @return: C{True} if C{triggered} and 
        C{SubscriptionManager.hours_since_changed()}, otherwise C{False}.
        """

        if triggered and SubscriptionManager.hours_since_changed() >= grace_pd:
            return True
        else:
            return False

class VersionSub(Subscription):
    """

    @type threshold: str
    @ivar threshold: The threshold for sending a notification (i.e. send a 
        notification if the version is obsolete vs. out of date)
    """
# -----------------------------------------------------------------------
# FILL IN LATER, FIX DOCUMENTATION
# -----------------------------------------------------------------------

    #only send notifications if the version is of type notify_type
    notify_type = models.CharField(max_length=250)




class BandwidthSub(Subscription):    
    """
    """
    grace_pd = models.IntegerField(default = 1)
    last_changed = models.DateTimeField(default=datetime.now)

<<<<<<< HEAD
    def is_grace_passed(self):
        """Check if the grace period has passed for this subscription

        @rtype: bool
        @return: C{True} if C{triggered} and 
        C{SubscriptionManager.hours_since_changed()}, otherwise C{False}.
        """

        if triggered and SubscriptionManager.hours_since_changed() >= grace_pd:
            return True
        else:
            return False

   

=======
>>>>>>> 956601be
class TShirtSub(Subscription):
    """A subscription class for T-shirt notifications. An email is sent
    to the user if the router they're monitoring has earned them a T-shirt.
    The router must be running for 61 days (2 months). If it's an exit node,
    it's avg bandwidth must be at least 100 KB/s. Otherwise, it must be at 
    least 500 KB/s.
    
    @type avg_bandwidth: int
    @ivar avg_bandwidth: The router's average bandwidth
    @type hours_since_triggered: int
    @ivar hours_since_triggered: The hours this router has been up"""
    avg_bandwidth = models.IntegerField(default = 0)
    hours_since_triggered = models.IntegerField(default = 0)

    def should_email():
        """Returns true if the router being watched has been up for 1464 hours
        (61 days, or approx 2 months). If it's an exit node, the avg bandwidth
        must be above 100 KB/s. If not, it must be > 500 KB/s.
        
        @rtype: bool
        @return: C{True} if the user earned a T-shirt, C{False} if not."""
        if not emailed and triggered and hours_since_triggered > 1464:
            if subscriber.router.exit:
                if avg_bandwidth > 100000:
                    return True
            else:
                if avg_bandwidth > 500000:
                    return True
        return False

class SubscriberAlreadyExistsError(Exception):
    def __init__(self, url):
        self.url = url
    def __str__(self):
        return repr(self.url)

class SubscribeForm(forms.Form):
    """For full feature list. """

    _MAX_NODE_DOWN_GRACE_PD = 4500
    _MIN_NODE_DOWN_GRACE_PD = 1
    #_MAX_OUT_OF_DATE_GRACE_PD = 200
    #_MIN_OUT_OF_DATE_GRACE_PD = 1
    _MAX_BAND_LOW_THRESHOLD = 5000
    _MIN_BAND_LOW_THRESHOLD = 1
    _MAX_BAND_LOW_GRACE_PD = 4500
    _MIN_BAND_LOW_GRACE_PD = 1

    email_1 = forms.EmailField(label='Enter Email:',
            max_length=75)
    email_2 = forms.EmailField(label='Re-enter Email:',
            max_length=75)
    fingerprint = forms.CharField(label='Node Fingerprint:',
            max_length=50)

    get_node_down = forms.BooleanField(initial=True, required=False,
            label='Receive notifications when node is down')
    node_down_grace_pd = forms.IntegerField(required=False,
            max_value=_MAX_NODE_DOWN_GRACE_PD,
            min_value=_MIN_NODE_DOWN_GRACE_PD,
            label='How many hours of downtime before \
                       we send a notifcation?',
            help_text='Enter a value between 1 and 4500 (roughly six months)')
    
    get_out_of_date = forms.BooleanField(initial=False, required=False,
            label='Receive notifications when node is out of date')
    out_of_date_threshold = forms.ChoiceField(required=False,
            choices=((u'c1', u'out of date lvl 1'),
                     (u'c2', u'out of date lvl 2'),
                     (u'c3', u'out of date lvl 3'),
                     (u'c4', u'out of date lvl 4')),
                label='How current would you like your version of Tor?')
    #out_of_date_grace_pd = forms.IntegerField(required=False,
    #        max_value=_MAX_OUT_OF_DATE_GRACE_PD,
    #        min_value=_MIN_OUT_OF_DATE_GRACE_PD, 
    #        label='How quickly, in days, would you like to be notified?',
    #        help_text='Enter a value between 1 and 200 (roughly six months)')
    
    get_band_low = forms.BooleanField(initial=False, required=False,
            label='Receive notifications when node has low bandwidth')
    band_low_threshold = forms.IntegerField(required=False,
            max_value=_MAX_BAND_LOW_THRESHOLD,
            min_value=_MIN_BAND_LOW_THRESHOLD,
            label='Critical bandwidth measured in kilobits per second:',
            help_text='Default value is 50 kbps.')
    band_low_grace_pd = forms.IntegerField(required=False,
            max_value=_MAX_BAND_LOW_GRACE_PD,
            min_value=_MIN_BAND_LOW_GRACE_PD,
            label='How many hours of low bandwidth before \
                       we send a notification?',
            help_text='Enter a value between 1 and 4500 (roughly six \
                       months); default value is 1 hour.')
    
    get_t_shirt = forms.BooleanField(initial=False, required=False,
            label='Receive notification when node has earned a t-shirt')

    def clean(self):
        required_msg = "This field is required."

        # Only creates validation errors for required fields if their
        # 'parent' checkbox is checked. That is, a validation error for
        # fields pertinent to get_node_down are only thrown if get_node_down
        # is checked. By default, all non-subscriber fields are not required.
        # The reason for all this complication is that it doesn't seem possible
        # to actually dynamically change Django's built-in required field
        # functionality.

        # If the node down subscription box is checked.
        if self.cleaned_data['get_node_down']:
            # If there are no other errors for the node_down_grace_pd field and
            # it is empty (either not in cleaned_data or in it as None).
            if 'node_down_grace_pd' not in self._errors \
            and ('node_down_grace_pd' not in self.cleaned_data
            or self.cleaned_data['node_down_grace_pd'] == None):
                # Create an error saying that the field is required.
                self._errors['node_down_grace_pd'] = self.error_class(
                                                            [required_msg])
        # If the node down subscription box isn't checked, and there are
        # errors for node_down_grace_pd, then ignore them.
        elif 'node_down_grace_pd' in self._errors:
            # Deletes the error since it should be ignored.
            del self._errors['node_down_grace_pd']

        # If the out of date subscription box is checked.
        if self.cleaned_data['get_out_of_date']:
            # If there are no other errors for the out_of_date_threshold field
            # and it is empty (either not in cleaned data or in it as None).
            if 'out_of_date_threshold' not in self._errors \
            and ('out_of_date_threshold' not in self.cleaned_data
            or self.cleaned_data['out_of_date_threshold'] == None):
                # Create an error saying that the field is required.
                self._errors['out_of_date_threshold'] = self.error_class(
                                                            [required_msg])
            # If there are no other errrors for the out_of_date_grace_pd field
            # and it is empty (either not in clenaed data or in it as None).
            #if 'out_of_date_grace_pd' not in self._errors \
            #and ('out_of_date_grace_pd' not in self.cleaned_data
            #or self.cleaned_data['out_of_date_grace_pd'] == None):
            #    # Create an error saying that the field is required.
            #    self._errors['out_of_date_grace_pd'] = self.error_class(
            #                                                [required_msg])
        # If the out of date subscription box isn't checked.
        else:
            # If there are errors for out_of_date_trheshold, then ignore them.
            if 'out_of_date_threshold' in self._errors:     
                del self._errors['out_of_date_threshold']
            # If there are errors for out_of_date_grace_pd, then ignore them.
            #if 'out_of_date_grace_pd' in self._errors:
            #    del self._errors['out_of_date_grace_pd']

        # If the band low subscription is checked.
        if self.cleaned_data['get_band_low']:
            # If there are no errors for the band_low_threshold field and it is
            # empty (either not in cleaned_data or in it as None).
            if 'band_low_threshold' not in self._errors \
            and ('band_low_threshold' not in self.cleaned_data
            or self.cleaned_data['band_low_threshold'] == None):
                # Create an error saying that the field is required.
                self._errors['band_low_threshold'] = self.error_class(
                                                            [required_msg])
            # If there are no errors for the band_low_grace_pd field and it is
            # empty (either not in cleaned_data or in it as None).
            if 'band_low_grace_pd' not in self._errors \
            and ('band_low_grace_pd' not in self.cleaned_data
            or self.cleaned_data['band_low_grace_pd'] == None):
                # Create an error saying that the field is required.
                self._errors['band_low_grace_pd'] = self.error_class(
                                                            [required_msg])
        # If the band low subscription box isn't checked.
        else:
            # If there are errors for band_low_threshold, then ignore them.
            if 'band_low_threshold' in self._errors:
                del self._errors['band_low_threshold']
            # If there are errors for band_low_grace_pd, then ignore them.
            if 'band_low_grace_pd' in self._errors:
                del self._errors['band_low_grace_pd']


        # Makes sure email_1 and email_2 match and creates error messages
        # if they don't as well as deleting the cleaned data so that it isn't
        # erroneously used.
        if 'email_1' in self.cleaned_data and 'email_2' in self.cleaned_data:
            email_1 = self.cleaned_data['email_1']
            email_2 = self.cleaned_data['email_2']

            if not email_1 == email_2:
                msg = 'Email addresses must match.'
                self._errors['email_1'] = self.error_class([msg])
                self._errors['email_2'] = self.error_class([msg])
                
                del self.cleaned_data['email_1']
                del self.cleaned_data['email_2']

        # Ensures that at least one subscription must be checked.
        if not (self.cleaned_data['get_node_down'] or
                self.cleaned_data['get_out_of_date'] or
                self.cleaned_data['get_band_low'] or
                self.cleaned_data['get_t_shirt']):
            raise forms.ValidationError('You must choose at least one \
                                         type of subscription!')

        return self.cleaned_data

    def clean_fingerprint(self):
        """Uses Django's built-in 'clean' form processing functionality to
        test whether the fingerprint entered is a router we have in the
        current database, and presents an appropriate error message if it
        isn't (along with helpful information).
        """
        fingerprint = self.cleaned_data.get('fingerprint')
        fingerprint.replace(' ', '')

        if self.is_valid_router(fingerprint):
            return fingerprint
        else:
            info_extension = Urls.get_fingerprint_info_ext(fingerprint)
            msg = 'We could not locate a Tor node with that fingerprint. \
                   (<a href=%s>More info</a>)' % info_extension
            raise forms.ValidationError(msg)

    def is_valid_router(self, fingerprint):
        """Helper function to check if a router exists in the database.
        """
        router_query_set = Router.objects.filter(fingerprint=fingerprint)

        if router_query_set.count() == 0:
            return False
        else:
            return True

    def save_subscriber(self):
        """Attempts to save the new subscriber, but throws a catchable error
        if a subscriber already exists with the given email and fingerprint.
        PRE-CONDITION: fingerprint is a valid fingerprint for a 
        router in the Router database.
        """

        email = self.cleaned_data['email_1']
        fingerprint = self.cleaned_data['fingerprint']
        router = Router.objects.get(fingerprint=fingerprint)

        # Get all subscribers that have both the email and fingerprint
        # entered in the form. 
        subscriber_query_set = Subscriber.objects.filter(email=email, 
                                        router__fingerprint=fingerprint)
        
        # Redirect the user if such a subscriber exists, else create one.
        if subscriber_query_set.count() > 0:
            subscriber = subscriber_query_set[0]
            url_extension = Urls.get_error_ext('already_subscribed', 
                                               subscriber.pref_auth)
            raise Exception(url_extension)
            #raise UserAlreadyExistsError(url_extension)
        else:
            subscriber = Subscriber(email=email, router=router)
            subscriber.save()
            return subscriber
            
    def save_subscriptions(self, subscriber):
        # Create the various subscriptions if they are specified.
        if self.cleaned_data['get_node_down']:
            node_down_sub = NodeDownSub(subscriber=subscriber,
                    grace_pd=self.cleaned_data['node_down_grace_pd'])
            node_down_sub.save()
        if self.cleaned_data['get_out_of_date']:
            out_of_date_sub = VersionSub(subscriber=subscriber,
                    threshold=self.cleaned_data['out_of_date_threshold'],
                    #grace_pd=self.cleaned_data['out_of_date_grace_pd']
                    )
            out_of_date_sub.save()
        if self.cleaned_data['get_band_low']:
            band_low_sub = LowBandwidthSub(subscriber=subscriber,
                    threshold=self.cleaned_data['band_low_threshold'],
                    grace_pd=self.cleaned_data['band_low_grace_pd'])
            band_low_sub.save()
        if self.cleaned_data['get_t_shirt']:
            t_shirt_sub = TShirtSub(subscriber=subscriber)
            t_shirt_sub.save()

class PreferencesForm(forms.Form):
    """The form for a new subscriber. The form includes an email field, 
    a node fingerprint field, and a field to specify the hours of downtime 
    before receiving a notification.

    @ivar email: A field for the user's email address
    @ivar fingerprint: A field for the fingerprint (node ID) corresponding 
        to the node the user wants to monitor
    @ivar grace_pd: A field for the hours of downtime the user specifies
        before being notified via email"""

    # widget attributes are modified here to customize the form
    email = forms.EmailField(widget=forms.TextInput(attrs={'size':'50', 
        'value' : 'Enter a valid email address', 'onClick' : 'if (this.value'+\
        '=="Enter a valid email address") {this.value=""}'}))
    fingerprint = forms.CharField(widget=forms.TextInput(attrs={'size':'50',
        'value' : 'Enter one Tor node ID', 'onClick' : 'if (this.value' +\
        '=="Enter one Tor node ID") {this.value=""}'}))
    grace_pd = forms.IntegerField(widget=forms.TextInput(attrs={'size':'50',
        'value' : 'Default is 1 hour, enter up to 8760 (1 year)', 'onClick' :
        'if (this.value=="Default is 1 hour, enter up to 8760 (1 year)") '+\
        '{this.value=""}'}))

    def clean_grace_pd(self):
        """Django lets you specify how to 'clean' form data for specific
        fields by adding clean methods to the form classes. The grace 
        period for downtime must be between 1 and 8760, and this method
        ensures that an error message is displayed to the user if they
        try to submit a value outside that range.
        """ 
        grace_pd = self.cleaned_data.get('grace_pd')
        if grace_pd < 1 or grace_pd > 8760:
            raise forms.ValidationError("You must enter a number between " 
                                        + "1 and 8760")
        return grace_pd

    def clean_fingerprint(self):
        """Raises a validation error if the fingerprint the user entered
        wasn't found in the database. The error message contains a link
        to a page listing possible problems.
        """
        fingerprint = self.cleaned_data.get('fingerprint')
        fingerprint.replace(' ','')
        fingerprint_set = Router.objects.filter(fingerprint=fingerprint)
        if len(fingerprint_set) == 0:
            info_ext = url_helper.get_fingerprint_info_ext(fingerprint)
            message = "We could not locate a Tor node with that fingerprint. "+\
                      "(<a href=%s>More info</a>)" % info_ext
            raise forms.ValidationError(message)
        return fingerprint<|MERGE_RESOLUTION|>--- conflicted
+++ resolved
@@ -18,8 +18,7 @@
 class Router(models.Model):
     """A model that stores information about every router on the Tor network.
     If a router hasn't been seen on the network for at least one year, it is
-    removed from the database.
-    
+    removed from the database.  
     @type fingerprint: str
     @ivar fingerprint: The router's fingerprint.
     @type name: str
@@ -181,18 +180,9 @@
     grace_pd = models.IntegerField()
     last_changed = models.DateTimeField(default=datetime.now)
 
-<<<<<<< HEAD
     def is_grace_passed(self):
         """Check if the grace period has passed for this subscription
-=======
-    def __unicode__(self):
-        return self.subscriber.email + ": Node Down Sub"
-
-    def should_email():
-        """Returns a bool representing whether or not the Subscriber should
-        be emailed about their node being down.
->>>>>>> 956601be
-
+        
         @rtype: bool
         @return: C{True} if C{triggered} and 
         C{SubscriptionManager.hours_since_changed()}, otherwise C{False}.
@@ -203,6 +193,10 @@
         else:
             return False
 
+    def __unicode__(self):
+        return self.subscriber.email + ": Node Down Sub"
+
+        
 class VersionSub(Subscription):
     """
 
@@ -226,7 +220,6 @@
     grace_pd = models.IntegerField(default = 1)
     last_changed = models.DateTimeField(default=datetime.now)
 
-<<<<<<< HEAD
     def is_grace_passed(self):
         """Check if the grace period has passed for this subscription
 
@@ -240,10 +233,6 @@
         else:
             return False
 
-   
-
-=======
->>>>>>> 956601be
 class TShirtSub(Subscription):
     """A subscription class for T-shirt notifications. An email is sent
     to the user if the router they're monitoring has earned them a T-shirt.
