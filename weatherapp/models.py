--- conflicted
+++ resolved
@@ -305,10 +305,6 @@
     name = models.CharField(max_length=100)
     welcomed = models.BooleanField()
     last_seen = models.DateTimeField('date last seen')
-<<<<<<< HEAD
-=======
-    #up = models.BooleanField()
->>>>>>> 4ebdb954
     
     def is_up(date_of_last_consensus):
         """Returns whether the date_of_last_consensus datetime matches the
