"""
The models module handles the bulk of Tor Weather. The module contains three
models that correspond to database tables (L{Subscriber}, L{Subscription}, and 
L{Router}) as well as two form classes (L{SubscribeForm} and
L{PreferencesForm}), which specify the fields to appear on the sign-up
and change preferences pages.
"""
from datetime import datetime
import base64
import os

import emails
from weather.config import url_helper

from django.db import models
from django import forms

class Router(models.Model):
    """A model that stores information about every router on the Tor network.
    If a router hasn't been seen on the network for at least one year, it is
    removed from the database.
    
    @type fingerprint: str
    @ivar fingerprint: The router's fingerprint.
    @type name: str
    @ivar name: The name associated with the router.
    @type welcomed: bool
    @ivar welcomed: true if the router operater has received a welcome email,
                    false if they haven't. Default value is C{False}.
    @type last_seen: datetime
    @ivar last_seen: The most recent time the router was listed on a consensus 
                     document. Default value is C{datetime.now()}.
    @type up: bool
    @ivar up: C{True} if this router was up last time a new network consensus
              was published, false otherwise. Default value is C{True}.
    @type exit: bool
    @ivar exit: C{True} if this router accepts exits to port 80, C{False} if
        not.
    """

    fingerprint = models.CharField(max_length=40, unique=True)
    name = models.CharField(max_length=100)
    welcomed = models.BooleanField(default=False)
<<<<<<< HEAD
    last_seen = models.DateTimeField(default=datetime.now)
=======
    last_seen = models.DateTimeField('date last seen', default=datetime.now)
>>>>>>> 4927423d
    up = models.BooleanField(default=True)
    exit = models.BooleanField()

    def __unicode__(self):
        return self.fingerprint


class SubscriberManager(models.Manager):
    """In Django, each model class has at least one Manager (by default,
    there is one named 'objects' for each model). The Manager acts as the
    interface through which database query operations are provided to the 
    models. The SubscriberManager class is a custom Manager for the Subscriber
    model, which contains the method get_rand_string to generate a random
    string for user authentication keys."""

    @staticmethod
    def get_rand_string():
        """Returns a random, url-safe string of 24 characters (no '+' or '/'
        characters). The generated string does not end in '-'.
        
        @rtype: str
        @return: A randomly generated, 24 character string (url-safe).
        """

        r = base64.urlsafe_b64encode(os.urandom(18))

        # some email clients don't like URLs ending in -
        if r.endswith("-"):
            r = r.replace("-", "x")
        return r

          
class Subscriber(models.Model):
    """
    A model to store information about Tor Weather subscribers, including their
    authorization keys.

    @type email: str
    @ivar email: The subscriber's email.
    @type router: Router
    @ivar router: A foreign key link to the router model corresponding to the
        node this subscriber is watching.
    @type confirmed: bool
    @ivar confirmed: True if the subscriber has confirmed the subscription by
        following the link in their confirmation email and False otherwise. 
        Default value upon creation is C{False}.
    @type confirm_auth: str
    @ivar confirm_auth: This user's confirmation key, which is incorporated into
        the confirmation url.
    @type unsubs_auth: str
    @ivar unsubs_auth: This user's unsubscribe key, which is incorporated into 
        the unsubscribe url.
    @type pref_auth: str
    @ivar pref_auth: The key for this user's Tor Weather preferences page.
    @type sub_date: datetime.datetime
    @ivar sub_date: The date this user subscribed to Tor Weather. Default value
                    upon creation is datetime.now().
    """
    email = models.EmailField(max_length=75)
    router = models.ForeignKey(Router)
    confirmed = models.BooleanField(default = False)
    confirm_auth = models.CharField(max_length=250, 
                    default=SubscriberManager.get_rand_string) 
    unsubs_auth = models.CharField(max_length=250, 
                    default=SubscriberManager.get_rand_string)
    pref_auth = models.CharField(max_length=250, 
                    default=SubscriberManager.get_rand_string)

    sub_date = models.DateTimeField(default=datetime.now)

    objects = SubscriberManager()

    def __unicode__(self):
        return self.email


class SubscriptionManager(models.Manager):
    """The custom Manager for the Subscription class. The Manager contains
    a method to get the number of hours since the time stored in the
    'last_changed' field in a Subscription object.
    """

    @staticmethod
    def hours_since_changed(last_changed):
        """Returns the time that has passed since the datetime parameter
        last_changed in hours.

        @type last_changed: datetime.datetime
        @param last_changed: The date and time of the most recent change
            for some flag.
        @rtype: int
        @return: The number of hours since last_changed.
        """
        time_since_changed = datetime.now() - last_changed
        hours_since_changed = (time_since_changed.hours * 24) + \
                              (time_since_changed.seconds / 3600)
        return hours_since_changed
    

class Subscription(models.Model):
    """The model storing information about a specific subscription. Each type
    of email notification that a user selects generates a new subscription. 
    For instance, each subscriber who elects to be notified about low bandwidth
    will have a low_bandwidth subscription.
    
    @ivar subscriber: A link to the subscriber model representing the owner
        of this subscription.
    @type emailed: bool
    @ivar emailed: True if the user has been emailed about the subscription
        (trigger must also be True), False if the user has not been emailed. 
        Default upon creation is C{False}.
    @type triggered: bool
    @ivar triggered: True if the threshold has been passed for this 
        subscription/the conditions to send a notification are met, False
        if not. Default upon creation is C{False}.
    @type last_changed: datetime.datetime
    @ivar last_changed: The most recent datetime when the trigger field 
        was changed. Default upon creation is C{datetime.now()}.
    """
    subscriber = models.ForeignKey(Subscriber)
    emailed = models.BooleanField(default=False)
    triggered = models.BooleanField(default=False)
    

    # In Django, Manager objects handle table-wide methods (i.e filtering)
    objects = SubscriptionManager()
    
    #def __unicode__(self):
    #    return self.subscriber.email + " - Generic Sub"


class NodeDownSub(Subscription):
    """A subscription class for node-down subscriptions, which send 
    notifications to the user if their node is down for the downtime grace
    period they specify. 

    @type grace_pd: int
    @ivar grace_pd: The amount of time (hours) before a notification is sent
        after a node is seen down.
    """
    grace_pd = models.IntegerField()
    last_changed = models.DateTimeField(default=datetime.now)

    def __unicode__(self):
        return self.subscriber.email + ": Node Down Sub"

    def should_email():
        """Returns a bool representing whether or not the Subscriber should
        be emailed about their node being down.

        @rtype: bool
        @return: True if the Subscriber should be emailed because their node
            is down and the grace period has passed, False otherwise.
        """
        hours_since_changed = \
            SubscriptionManager.hours_since_changed(last_changed)
        if triggered and not emailed and \
                     (hours_since_changed > grace_pd):
            return True
        else:
            return False

class VersionSub(Subscription):
    """

    @type threshold: str
    @ivar threshold: The threshold for sending a notification (i.e. send a 
        notification if the version is obsolete vs. out of date)
    """
# -----------------------------------------------------------------------
# FILL IN LATER, FIX DOCUMENTATION
# -----------------------------------------------------------------------
    threshold = models.CharField(max_length=250)

    def __unicode__(self):
        return self.subscriber.email + " - Version Sub"

    def should_email():
        """
        """


class BandwidthSub(Subscription):    
    """
    """
    grace_pd = models.IntegerField(default = 1)
    last_changed = models.DateTimeField(default=datetime.now)

<<<<<<< HEAD
    def is_grace_passed():
        if 
   

class TShirtSub(Subscription):
    """A subscription class for T-shirt notifications. An email is sent
    to the user if the router they're monitoring has earned them a T-shirt.
    The router must be running for 61 days (2 months). If it's an exit node,
    it's avg bandwidth must be at least 100 KB/s. Otherwise, it must be at 
    least 500 KB/s.
    
    @type avg_bandwidth: int
    @ivar avg_bandwidth: The router's average bandwidth
    @type hours_since_triggered: int
    @ivar hours_since_triggered: The hours this router has been up"""
    avg_bandwidth = models.IntegerField()
    hours_since_triggered = models.IntegerField()
=======
    def __unicode__(self):
        return self.subscriber.email + " - Low Bandwidth Sub"

    #def should_email():
        #"""
        #"""
        #time_since_changed


class TShirtSub(Subscription):
    """"""
    avg_bandwidth = models.IntegerField(default = 0)
    hours_since_triggered = models.IntegerField(default = 0)

    def __unicode__(self):
        return self.subscriber.email + " - T-Shirt Sub"
>>>>>>> 4927423d

    def should_email():
        """Returns true if the router being watched has been up for 1464 hours
        (61 days, or approx 2 months). If it's an exit node, the avg bandwidth
        must be above 100 KB/s. If not, it must be > 500 KB/s.
        
        @rtype: bool
        @return: C{True} if the user earned a T-shirt, C{False} if not."""
        if not emailed and triggered and hours_since_triggered > 1464:
            if subscriber.router.exit:
                if avg_bandwidth > 100000:
                    return True
            else:
                if avg_bandwidth > 500000:
                    return True
        return False

class SubscriberAlreadyExistsError(Exception):
    def __init__(self, url):
        self.url = url
    def __str__(self):
        return repr(self.url)

class SubscribeForm(forms.Form):
    """For full feature list. """

    _MAX_NODE_DOWN_GRACE_PD = 4500
    _MIN_NODE_DOWN_GRACE_PD = 1
    #_MAX_OUT_OF_DATE_GRACE_PD = 200
    #_MIN_OUT_OF_DATE_GRACE_PD = 1
    _MAX_BAND_LOW_THRESHOLD = 5000
    _MIN_BAND_LOW_THRESHOLD = 1
    _MAX_BAND_LOW_GRACE_PD = 4500
    _MIN_BAND_LOW_GRACE_PD = 1

    email_1 = forms.EmailField(label='Enter Email:',
            max_length=75)
    email_2 = forms.EmailField(label='Re-enter Email:',
            max_length=75)
    fingerprint = forms.CharField(label='Node Fingerprint:',
            max_length=50)

    get_node_down = forms.BooleanField(initial=True, required=False,
            label='Receive notifications when node is down')
    node_down_grace_pd = forms.IntegerField(required=False,
            max_value=_MAX_NODE_DOWN_GRACE_PD,
            min_value=_MIN_NODE_DOWN_GRACE_PD,
            label='How many hours of downtime before \
                       we send a notifcation?',
            help_text='Enter a value between 1 and 4500 (roughly six months)')
    
    get_out_of_date = forms.BooleanField(initial=False, required=False,
            label='Receive notifications when node is out of date')
    out_of_date_threshold = forms.ChoiceField(required=False,
            choices=((u'c1', u'out of date lvl 1'),
                     (u'c2', u'out of date lvl 2'),
                     (u'c3', u'out of date lvl 3'),
                     (u'c4', u'out of date lvl 4')),
                label='How current would you like your version of Tor?')
    #out_of_date_grace_pd = forms.IntegerField(required=False,
    #        max_value=_MAX_OUT_OF_DATE_GRACE_PD,
    #        min_value=_MIN_OUT_OF_DATE_GRACE_PD, 
    #        label='How quickly, in days, would you like to be notified?',
    #        help_text='Enter a value between 1 and 200 (roughly six months)')
    
    get_band_low = forms.BooleanField(initial=False, required=False,
            label='Receive notifications when node has low bandwidth')
    band_low_threshold = forms.IntegerField(required=False,
            max_value=_MAX_BAND_LOW_THRESHOLD,
            min_value=_MIN_BAND_LOW_THRESHOLD,
            label='Critical bandwidth measured in kilobits per second:',
            help_text='Default value is 50 kbps.')
    band_low_grace_pd = forms.IntegerField(required=False,
            max_value=_MAX_BAND_LOW_GRACE_PD,
            min_value=_MIN_BAND_LOW_GRACE_PD,
            label='How many hours of low bandwidth before \
                       we send a notification?',
            help_text='Enter a value between 1 and 4500 (roughly six \
                       months); default value is 1 hour.')
    
    get_t_shirt = forms.BooleanField(initial=False, required=False,
            label='Receive notification when node has earned a t-shirt')

    def clean(self):
        required_msg = "This field is required."

        # Only creates validation errors for required fields if their
        # 'parent' checkbox is checked. That is, a validation error for
        # fields pertinent to get_node_down are only thrown if get_node_down
        # is checked. By default, all non-subscriber fields are not required.
        # The reason for all this complication is that it doesn't seem possible
        # to actually dynamically change Django's built-in required field
        # functionality.

        # If the node down subscription box is checked.
        if self.cleaned_data['get_node_down']:
            # If there are no other errors for the node_down_grace_pd field and
            # it is empty (either not in cleaned_data or in it as None).
            if 'node_down_grace_pd' not in self._errors \
            and ('node_down_grace_pd' not in self.cleaned_data
            or self.cleaned_data['node_down_grace_pd'] == None):
                # Create an error saying that the field is required.
                self._errors['node_down_grace_pd'] = self.error_class(
                                                            [required_msg])
        # If the node down subscription box isn't checked, and there are
        # errors for node_down_grace_pd, then ignore them.
        elif 'node_down_grace_pd' in self._errors:
            # Deletes the error since it should be ignored.
            del self._errors['node_down_grace_pd']

        # If the out of date subscription box is checked.
        if self.cleaned_data['get_out_of_date']:
            # If there are no other errors for the out_of_date_threshold field
            # and it is empty (either not in cleaned data or in it as None).
            if 'out_of_date_threshold' not in self._errors \
            and ('out_of_date_threshold' not in self.cleaned_data
            or self.cleaned_data['out_of_date_threshold'] == None):
                # Create an error saying that the field is required.
                self._errors['out_of_date_threshold'] = self.error_class(
                                                            [required_msg])
            # If there are no other errrors for the out_of_date_grace_pd field
            # and it is empty (either not in clenaed data or in it as None).
            #if 'out_of_date_grace_pd' not in self._errors \
            #and ('out_of_date_grace_pd' not in self.cleaned_data
            #or self.cleaned_data['out_of_date_grace_pd'] == None):
            #    # Create an error saying that the field is required.
            #    self._errors['out_of_date_grace_pd'] = self.error_class(
            #                                                [required_msg])
        # If the out of date subscription box isn't checked.
        else:
            # If there are errors for out_of_date_trheshold, then ignore them.
            if 'out_of_date_threshold' in self._errors:     
                del self._errors['out_of_date_threshold']
            # If there are errors for out_of_date_grace_pd, then ignore them.
            #if 'out_of_date_grace_pd' in self._errors:
            #    del self._errors['out_of_date_grace_pd']

        # If the band low subscription is checked.
        if self.cleaned_data['get_band_low']:
            # If there are no errors for the band_low_threshold field and it is
            # empty (either not in cleaned_data or in it as None).
            if 'band_low_threshold' not in self._errors \
            and ('band_low_threshold' not in self.cleaned_data
            or self.cleaned_data['band_low_threshold'] == None):
                # Create an error saying that the field is required.
                self._errors['band_low_threshold'] = self.error_class(
                                                            [required_msg])
            # If there are no errors for the band_low_grace_pd field and it is
            # empty (either not in cleaned_data or in it as None).
            if 'band_low_grace_pd' not in self._errors \
            and ('band_low_grace_pd' not in self.cleaned_data
            or self.cleaned_data['band_low_grace_pd'] == None):
                # Create an error saying that the field is required.
                self._errors['band_low_grace_pd'] = self.error_class(
                                                            [required_msg])
        # If the band low subscription box isn't checked.
        else:
            # If there are errors for band_low_threshold, then ignore them.
            if 'band_low_threshold' in self._errors:
                del self._errors['band_low_threshold']
            # If there are errors for band_low_grace_pd, then ignore them.
            if 'band_low_grace_pd' in self._errors:
                del self._errors['band_low_grace_pd']


        # Makes sure email_1 and email_2 match and creates error messages
        # if they don't as well as deleting the cleaned data so that it isn't
        # erroneously used.
        if 'email_1' in self.cleaned_data and 'email_2' in self.cleaned_data:
            email_1 = self.cleaned_data['email_1']
            email_2 = self.cleaned_data['email_2']

            if not email_1 == email_2:
                msg = 'Email addresses must match.'
                self._errors['email_1'] = self.error_class([msg])
                self._errors['email_2'] = self.error_class([msg])
                
                del self.cleaned_data['email_1']
                del self.cleaned_data['email_2']

        # Ensures that at least one subscription must be checked.
        if not (self.cleaned_data['get_node_down'] or
                self.cleaned_data['get_out_of_date'] or
                self.cleaned_data['get_band_low'] or
                self.cleaned_data['get_t_shirt']):
            raise forms.ValidationError('You must choose at least one \
                                         type of subscription!')

        return self.cleaned_data

    def clean_fingerprint(self):
        """Uses Django's built-in 'clean' form processing functionality to
        test whether the fingerprint entered is a router we have in the
        current database, and presents an appropriate error message if it
        isn't (along with helpful information).
        """
        fingerprint = self.cleaned_data.get('fingerprint')
        fingerprint.replace(' ', '')

        if self.is_valid_router(fingerprint):
            return fingerprint
        else:
            info_extension = Urls.get_fingerprint_info_ext(fingerprint)
            msg = 'We could not locate a Tor node with that fingerprint. \
                   (<a href=%s>More info</a>)' % info_extension
            raise forms.ValidationError(msg)

    def is_valid_router(self, fingerprint):
        """Helper function to check if a router exists in the database.
        """
        router_query_set = Router.objects.filter(fingerprint=fingerprint)

        if router_query_set.count() == 0:
            return False
        else:
            return True

    def save_subscriber(self):
        """Attempts to save the new subscriber, but throws a catchable error
        if a subscriber already exists with the given email and fingerprint.
        PRE-CONDITION: fingerprint is a valid fingerprint for a 
        router in the Router database.
        """

        email = self.cleaned_data['email_1']
        fingerprint = self.cleaned_data['fingerprint']
        router = Router.objects.get(fingerprint=fingerprint)

        # Get all subscribers that have both the email and fingerprint
        # entered in the form. 
        subscriber_query_set = Subscriber.objects.filter(email=email, 
                                        router__fingerprint=fingerprint)
        
        # Redirect the user if such a subscriber exists, else create one.
        if subscriber_query_set.count() > 0:
            subscriber = subscriber_query_set[0]
            url_extension = Urls.get_error_ext('already_subscribed', 
                                               subscriber.pref_auth)
            raise Exception(url_extension)
            #raise UserAlreadyExistsError(url_extension)
        else:
            subscriber = Subscriber(email=email, router=router)
            subscriber.save()
            return subscriber
            
    def save_subscriptions(self, subscriber):
        # Create the various subscriptions if they are specified.
        if self.cleaned_data['get_node_down']:
            node_down_sub = NodeDownSub(subscriber=subscriber,
                    grace_pd=self.cleaned_data['node_down_grace_pd'])
            node_down_sub.save()
        if self.cleaned_data['get_out_of_date']:
            out_of_date_sub = VersionSub(subscriber=subscriber,
                    threshold=self.cleaned_data['out_of_date_threshold'],
                    #grace_pd=self.cleaned_data['out_of_date_grace_pd']
                    )
            out_of_date_sub.save()
        if self.cleaned_data['get_band_low']:
            band_low_sub = LowBandwidthSub(subscriber=subscriber,
                    threshold=self.cleaned_data['band_low_threshold'],
                    grace_pd=self.cleaned_data['band_low_grace_pd'])
            band_low_sub.save()
        if self.cleaned_data['get_t_shirt']:
            t_shirt_sub = TShirtSub(subscriber=subscriber)
            t_shirt_sub.save()

class PreferencesForm(forms.Form):
    """The form for a new subscriber. The form includes an email field, 
    a node fingerprint field, and a field to specify the hours of downtime 
    before receiving a notification.

    @ivar email: A field for the user's email address
    @ivar fingerprint: A field for the fingerprint (node ID) corresponding 
        to the node the user wants to monitor
    @ivar grace_pd: A field for the hours of downtime the user specifies
        before being notified via email"""

    # widget attributes are modified here to customize the form
    email = forms.EmailField(widget=forms.TextInput(attrs={'size':'50', 
        'value' : 'Enter a valid email address', 'onClick' : 'if (this.value'+\
        '=="Enter a valid email address") {this.value=""}'}))
    fingerprint = forms.CharField(widget=forms.TextInput(attrs={'size':'50',
        'value' : 'Enter one Tor node ID', 'onClick' : 'if (this.value' +\
        '=="Enter one Tor node ID") {this.value=""}'}))
    grace_pd = forms.IntegerField(widget=forms.TextInput(attrs={'size':'50',
        'value' : 'Default is 1 hour, enter up to 8760 (1 year)', 'onClick' :
        'if (this.value=="Default is 1 hour, enter up to 8760 (1 year)") '+\
        '{this.value=""}'}))

    def clean_grace_pd(self):
        """Django lets you specify how to 'clean' form data for specific
        fields by adding clean methods to the form classes. The grace 
        period for downtime must be between 1 and 8760, and this method
        ensures that an error message is displayed to the user if they
        try to submit a value outside that range.
        """ 
        grace_pd = self.cleaned_data.get('grace_pd')
        if grace_pd < 1 or grace_pd > 8760:
            raise forms.ValidationError("You must enter a number between " 
                                        + "1 and 8760")
        return grace_pd

    def clean_fingerprint(self):
        """Raises a validation error if the fingerprint the user entered
        wasn't found in the database. The error message contains a link
        to a page listing possible problems.
        """
        fingerprint = self.cleaned_data.get('fingerprint')
        fingerprint.replace(' ','')
        fingerprint_set = Router.objects.filter(fingerprint=fingerprint)
        if len(fingerprint_set) == 0:
            info_ext = url_helper.get_fingerprint_info_ext(fingerprint)
            message = "We could not locate a Tor node with that fingerprint. "+\
                      "(<a href=%s>More info</a>)" % info_ext
            raise forms.ValidationError(message)
        return fingerprint<|MERGE_RESOLUTION|>--- conflicted
+++ resolved
@@ -41,11 +41,7 @@
     fingerprint = models.CharField(max_length=40, unique=True)
     name = models.CharField(max_length=100)
     welcomed = models.BooleanField(default=False)
-<<<<<<< HEAD
     last_seen = models.DateTimeField(default=datetime.now)
-=======
-    last_seen = models.DateTimeField('date last seen', default=datetime.now)
->>>>>>> 4927423d
     up = models.BooleanField(default=True)
     exit = models.BooleanField()
 
@@ -173,10 +169,6 @@
     # In Django, Manager objects handle table-wide methods (i.e filtering)
     objects = SubscriptionManager()
     
-    #def __unicode__(self):
-    #    return self.subscriber.email + " - Generic Sub"
-
-
 class NodeDownSub(Subscription):
     """A subscription class for node-down subscriptions, which send 
     notifications to the user if their node is down for the downtime grace
@@ -220,9 +212,6 @@
 # -----------------------------------------------------------------------
     threshold = models.CharField(max_length=250)
 
-    def __unicode__(self):
-        return self.subscriber.email + " - Version Sub"
-
     def should_email():
         """
         """
@@ -233,11 +222,6 @@
     """
     grace_pd = models.IntegerField(default = 1)
     last_changed = models.DateTimeField(default=datetime.now)
-
-<<<<<<< HEAD
-    def is_grace_passed():
-        if 
-   
 
 class TShirtSub(Subscription):
     """A subscription class for T-shirt notifications. An email is sent
@@ -250,26 +234,8 @@
     @ivar avg_bandwidth: The router's average bandwidth
     @type hours_since_triggered: int
     @ivar hours_since_triggered: The hours this router has been up"""
-    avg_bandwidth = models.IntegerField()
-    hours_since_triggered = models.IntegerField()
-=======
-    def __unicode__(self):
-        return self.subscriber.email + " - Low Bandwidth Sub"
-
-    #def should_email():
-        #"""
-        #"""
-        #time_since_changed
-
-
-class TShirtSub(Subscription):
-    """"""
     avg_bandwidth = models.IntegerField(default = 0)
     hours_since_triggered = models.IntegerField(default = 0)
-
-    def __unicode__(self):
-        return self.subscriber.email + " - T-Shirt Sub"
->>>>>>> 4927423d
 
     def should_email():
         """Returns true if the router being watched has been up for 1464 hours
