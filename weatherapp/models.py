--- conflicted
+++ resolved
@@ -69,16 +69,6 @@
                                   database. By default, set to C{False}.
     """
     
-<<<<<<< HEAD
-    __ROUTER_WELCOMED = False
-    #__ROUTER_UP = True
-    __SUBSCRIBER_CONFIRMED = False
-    __SUBSCRIBER_CONFIRM_AUTH = ""
-    __SUBSCRIBER_UNSUBS_AUTH = ""
-    __SUBSCRIBER_PREF_AUTH = ""
-    __SUBSCRIPTION_EMAILED = False
-    __SUBSCRIPTION_TRIGGERED = False
-=======
     _ROUTER_WELCOMED = False
     #_ROUTER_UP = True
     _SUBSCRIBER_CONFIRMED = False
@@ -87,7 +77,6 @@
     _SUBSCRUBER_PREF_AUTH = ""
     _SUBSCRIPTION_EMAILED = False
     _SUBSCRIPTION_TRIGGERED = False
->>>>>>> 40289af7
 
     def __init__(self,
                  time = datetime.datetime.now(),
@@ -571,81 +560,5 @@
             return False
 
         # If we're here, we were able to fetch information about the router
-<<<<<<< HEAD
         return True
-"""
-class RouterUpdater:
-    """A class for updating the Router table"""
-    def __init__(self, control_host = "127.0.0.1", control_port = 9051):
-        self.control_host = control_host
-        self.control_port = control_port
-        self.sock = socket.socket(socket.AF_INET, socket.SOCK_STREAM)
-        self.sock.connect((control_host, control_port)) #add error rasing/handling
-        self.control = TorCtl.Connection(self.sock)
-        self.control.authenticate(config.authenticator)
-
-    #We probably need this...see TorPing
-    def __del__(self):
-        self.sock.close()
-        del self.sock
-        self.sock = None
-
-        try:
-            self.control.close()
-        except:
-            pass
-        
-        del self.control
-        self.control = None
-
-    def update_all(self):
-        """Add ORs we haven't seen before to the database and update the
-        information of ORs that are already in the database."""
-
-        #The dictionary returned from TorCtl
-        desc_dict = self.control.get_info("desc/all-recent")
-
-        #A list of the router descriptors in desc_dict
-        desc_list = str(descriptor_dict.values()[0]).split("----End Signature----")
-        
-        #Make a list of tuples of all router fingerprints in descriptor with
-        #whitespace removed and router names
-        router_list= []
-
-        for desc in desc_list:
-            desc_lines = desc.split("\n")
-            finger = ""
-            for line in desc_lines:
-                if line.startswith("opt fingerprint"):
-                    finger = line[15:].replace(' ', '')
-                if line.startswith("router "):
-                    split_line = line.split()
-                    name = split_line[1]
-
-            #We ignore ORs that don't publish their fingerprints
-            if not finger == "":
-                router_list.append((finger, name))
-        
-        for router in router_list:
-            is_up = False
-            finger = router[0]
-            name = router[1]
-            try:
-                control.get_info("ns/id/" + finger)
-                is_up = True
-            except:
-                pass
-            
-            if is_up:
-                try:
-                    router_data = Router.objects.get(fingerprint = finger)
-                    router_data.last_seen = datetime.datetime.now()
-                    router_data.name = name
-                except DoesNotExist:
-                    #let's add it
-                    new_router = Router(finger, name, False,
-                                        datetime.datetime.now())
-        return
-=======
-        return True
->>>>>>> 40289af7
+"""