--- conflicted
+++ resolved
@@ -146,17 +146,11 @@
         else:
             return false
 
-<<<<<<< HEAD
-    def add_new_subscription(subscriber_id):
-
-class PreferencesForm(forms.Form):
-    """The form for changing preferences"""
-    grace_pd = forms.IntegerField()
 
 # ------------------------------------------------------------------------
 # DO STUFF HERE!
 # ------------------------------------------------------------------------
-=======
+
     def add_new_subscription(subscriber_id, name, threshold, grace_pd = 5,
                              emailed = False, triggered = False,
                              last_changed = datetime.datetime.now()):
@@ -169,7 +163,10 @@
 
     # Supposedly makes add_new_subscription a class method.
     add_new_subscription = Callable(add_new_subscription)
->>>>>>> 77c3cd3a
+
+class PreferencesForm(forms.Form):
+    """The form for changing preferences"""
+    grace_pd = forms.IntegerField()
 
 class Emailer(models.Model):
     """A class for sending email messages"""
@@ -296,8 +293,8 @@
             self.sock.connect((control_host,control_port))
         except:
             errormsg = "Could not connect to Tor control port" + \
-                       "Is Tor running on %s with its control port opened on %s?" \
-                        % (control_host, control_port)
+                       "Is Tor running on %s with its control port opened on" +
+                        " %s?" % (control_host, control_port)
             logging.error(errormsg)
             print >> sys.stderr, errormsg
             raise
