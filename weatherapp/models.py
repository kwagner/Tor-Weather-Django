--- conflicted
+++ resolved
@@ -245,27 +245,26 @@
                 else:
                     subscription.triggered = True
                     subscription.last_changed = datetime.datetime
-<<<<<<< HEAD
+        return
 
     def check_out_of_date():
 # -------------------------------------------------------------------------
 # Put code here.
 # -------------------------------------------------------------------------
+        pass
 
     def check_below_bandwidth():
 # -------------------------------------------------------------------------
 # Put code here.
 # -------------------------------------------------------------------------
+        pass
 
     def check_earn_tshirt():
 # -------------------------------------------------------------------------
 # Put code here.
 # -------------------------------------------------------------------------
-
-=======
-        return
-        
->>>>>>> e629ef7e
+        pass
+
 class TorPing:
     "Check to see if various tor nodes respond to SSL hanshakes"
     def __init__(self, control_host = "127.0.0.1", control_port = 9051):
