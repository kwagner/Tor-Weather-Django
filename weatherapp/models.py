"""
The models module handles the bulk of Tor Weather. The module contains three
models that correspond to database tables (L{Subscriber}, L{Subscription}, and 
L{Router}) as well as two form classes (L{SubscribeForm} and
L{PreferencesForm}), which specify the fields to appear on the sign-up
and change preferences pages.
"""

from django.db import models
from django import forms
import emails
from datetime import datetime
import base64

_WELCOMED_DEFAULT = False
_UP_DEFAULT = True

class RouterManager(models.Manager):
    def get_query_set(self):
        return super(RouterManager, self).get_query_set()

    def filt(self, 
             fingerprint = None,
             name = None,
             welcomed = None,
             last_seen = None):
        """Manager method to allow filtering of multiple fields without having
        to worry about chaining filters. Not necessary and only potentially
        useful, but the necessary code would be required in L{is_in} either
        way. If a field is specified as None, then it will not filter that
        field.
        """
        filt = self.all()
        if fingerprint != None:
            filt = filt.filter(fingerprint__exact=fingerprint)
        if name != None:
            filt = filt.filter(name__exact=name)
        if welcomed != None:
            filt = filt.filter(welcomed__exact=welcomed)
        if last_seen != None:
            filt = filt.filter(last_seen__exact=last_seen)
        return filt

    def is_in(self, 
              fingerprint = None,
              name = None,
              welcomed = None,
              last_seen = None):
        """Manager method allowing convenient testing of whether a 
        L{Router} with specified parameters is in the database. Uses 
        L{filt}, so fields specified as None are not filtered.
        """
        return self.filt(fingerprint, name, welcomed, last_seen) != self.none()

class Router(models.Model):
    """A model that stores information about every router on the Tor network.
    If a router hasn't been seen on the network for at least one year, it is
    removed from the database.
    
    @type fingerprint: str
    @ivar fingerprint: The router's fingerprint.
    @type name: str
    @ivar name: The name associated with the router.
    @type welcomed: bool
    @ivar welcomed: true if the router operater has received a welcome email,
                    false if they haven't. Default value is C{False}.
    @type last_seen: datetime
    @ivar last_seen: The most recent time the router was listed on a consensus 
                     document. Default value is C{datetime.now()}.
    @type up: bool
    @ivar up: True if this router was up last time a new network consensus
              was published, false otherwise. Default value is C{True}.
    """

    fingerprint = models.CharField(max_length=200, unique=True)
    name = models.CharField(max_length=100)
    welcomed = models.BooleanField(default=False)
    last_seen = models.DateTimeField('date last seen', default=datetime.now())
    up = models.BooleanField(default=True)

    objects = RouterManager()
    
    def __unicode__(self):
        return self.fingerprint

<<<<<<< HEAD
=======
    def update(self, 
               fingerprint = None,
               name = None,
               welcomed = None,
               last_seen = None,
               up = None):
        if fingerprint != None:
            self.fingerprint = fingerprint
        if name != None:
            self.name = name
        if welcomed != None:
            self.welcomed = welcomed
        if last_seen != None:
            self.last_seen = last_seen
        if up != None:
            self.up = up

        self.save()
        return self

>>>>>>> 673c8821
class SubscriberManager(models.Manager):
    def get_query_set(self):
        return super(SubscriberManager, self).get_query_set()

<<<<<<< HEAD
    def filt(self,
             email = None,
             router = None,
             confirmed = None,
             confirm_auth = None,
             unsubs_auth = None,
             pref_auth = None,
             sub_date = None):
        """Manager method to allow filtering of multiple fields without having
        to worry about chaining filters. Not necessary and only potentially
        useful, but the necessary code would be required in L{is_in} either
        way. If a field is specified as None, then it will not filter that
        field.
        """
        filt = self.all()
        if name != None:
            filt = filt.filter(email__exact=email)
        if router != None:
            filt = filt.filter(router__exact=router)
        if confirmed != None:
            filt = filt.filter(confirmed__exact=confirmed)
        if confirm_auth != None:
            filt = filt.filter(confirm_auth__exact=confirm_auth)
        if unsubs_auth != None:
            filt = filt.filter(unsubs_auth__exact=unsubs_auth)
        if pref_auth != None:
            filt = filt.filter(pref_auth__exact=pref_auth)
        if sub_date != None:
            filt = filt.filter(sub_date__exact=sub_date)
        return filt

    def is_in(self,
              email = None,
              router = None,
              confirmed = None,
              confirm_auth = None,
              unsubs_auth = None,
              pref_auth = None,
              sub_date = None):
        """Manager method allowing convenient testing of whether a 
        L{Subscriber} with specified parameters is in the database. Uses 
        L{filt}, so fields specified as None are not filtered.
        """
        return self.filt(email, router, confirmed, confirm_auth, unsubs_auth,
                         pref_auth, sub_date) != self.none()
           
=======
    def get_rand_string(length = 24):
        """Gets a random string with length length.

        @type length: int
        @param length: The length of the random string. Max is 24. If length
        > 24, the random string returned will have length 24."""

        cut_off = length - 24
        if cut_off <= 0:
            cut_off = 24

        r = base64.urlsafe_b64encode(os.urandom(18))[:cut_off]

        # some email clients don't like URLs ending in -
        if r.endswith("-"):
            r = r.replace("-", "x")
        return r


>>>>>>> 673c8821
class Subscriber(models.Model):
    """
    A model to store information about Tor Weather subscribers, including their
    authorization keys.

    @ivar email: The subscriber's email.
    @ivar router: A foreign key link to the router model corresponding to the
        node this subscriber is watching.
    @type confirmed: bool
    @ivar confirmed: True if the subscriber has confirmed the subscription by
        following the link in their confirmation email and False otherwise. 
        Default value upon creation is C{False}.
    @type confirm_auth: str
    @ivar confirm_auth: This user's confirmation key, which is incorporated into
        the confirmation url.
    @type unsubs_auth: str
    @ivar unsubs_auth: This user's unsubscribe key, which is incorporated into 
        the unsubscribe url.
    @type pref_auth: str
    @ivar pref_auth: The key for this user's Tor Weather preferences page.
    @type sub_date: datetime.datetime
    @ivar sub_date: The date this user subscribed to Tor Weather. Default value
                    upon creation is datetime.now().
    """
    email = models.EmailField(max_length=75)
    router = models.ForeignKey(Router)
    confirmed = models.BooleanField(default = False)

    #change this when more is known?
    confirm_auth = models.CharField(max_length=250, default=get_rand_string()) 
    unsubs_auth = models.CharField(max_length=250, default=get_rand_string())
    pref_auth = models.CharField(max_length=250, default=get_rand_string())

    sub_date = models.DateTimeField(default=datetime.now())

    objects = SubscriberManager()

    def __unicode__(self):
        return self.email

    def get_rand_string(length = 24):
        cut_off = length - 24
        if cut_off == 0:
            cut_off = 24

        r = base64.urlsafe_b64encode(os.urandom(18))[:cut_off]

        # some email clients don't like URLs ending in -
        if r.endswith("-"):
            r = r.replace("-", "x")
        return r

<<<<<<< HEAD
class SubscriptionManager(models.Manager):
=======
    def add_default_subscription(self, subscriber_id, name, threshold, 
                                 grace_pd,
                                 emailed = None,
                                 triggered = None,
                                 last_changed = None):
        if emailed == None:
            emailed = _EMAILED_DEFAULT
        if triggered == None:
            triggered = _TRIGGERED_DEFAULT
        if last_changed == None:
            last_changed = datetime.now()
            
>>>>>>> 673c8821
    def get_query_set(self):
        return super(SubscriptionManager, self).get_query_set()
    
    def filt(self,
             subscriber = None,
             name = None,
             threshold = None,
             grace_pd = None,
             emailed = None,
             triggered = None,
             last_changed = None):
        """Manager method to allow filtering of multiple fields without having
        to worry about chaining filters. Not necessary and only potentially
        useful, but the necessary code would be required in L{is_in} either
        way. If a field is specified as None, then it will not filter that
        field.
        """
        filt = self.all()
        if subscriber != None:
            filt = filt.filter(subscriber__exact=subscriber)
        if name != None:
            filt = filt.fitler(name__exact=name)
        if threshold != None:
            filt = filt.filter(threshold__exact=threshold)
        if grace_pd != None:
            filt = filt.filter(grace_pd__exact=grace_pd)
        if emailed != None:
            filt = filt.filter(emailed__exact=emailed)
        if triggered != None:
            filt = filt.filter(triggered__exact=triggered)
        if last_changed != None:
            filt = filt.filter(last_changed__exact=last_changed)
        return filt
    
    def is_in(self, 
             subscriber = None,
             name = None,
             threshold = None,
             grace_pd = None,
             emailed = None,
             triggered = None,
             last_changed = None):
        """Manager method allowing convenient testing of whether a 
        L{Subscription} with specified parameters is in the database. Uses 
        L{filt}, so fields specified as None are not filtered.
        """
        return self.filt(subscriber, name, threshold, grace_pd, emailed,
                         triggered, last_changed) != self.none()
             

class Subscription(models.Model):
    """The model storing information about a specific subscription. Each type
    of email notification that a user selects generates a new subscription. 
    For instance, each subscriber who elects to be notified about low bandwidth
    will have a low_bandwidth subscription.
    
    @type subscriber: ######### (foreign key)
    @ivar subscriber: A link to the subscriber model representing the owner
        of this subscription.
    @type name: str
    @ivar name: The type of subscription.
    @type threshold: str
    @ivar threshold: The threshold for sending a notification (i.e. send a 
        notification if the version is obsolete vs. out of date; depends on 
        subscription type)
    @type grace_pd: int
    @ivar grace_pd: The amount of time (hours) before a notification is sent
        after a subscription type is triggered.
    @type emailed: bool
    @ivar emailed: True if the user has been emailed about the subscription
        (trigger must also be True), False if the user has not been emailed. 
        Default upon creation is C{False}.
    @type triggered: bool
    @ivar triggered: True if the threshold has been passed for this 
        subscription/the conditions to send a notification are met, False
        if not. Default upon creation is C{False}.
    @type last_changed: datetime.datetime
    @ivar last_changed: The most recent datetime when the trigger field 
        was changed. Default upon creation is C{datetime.now()}.
    """
    subscriber = models.ForeignKey(Subscriber)
    name = models.CharField(max_length=200)
    threshold = models.CharField(max_length=200)
    grace_pd = models.IntegerField()
    emailed = models.BooleanField(default=False)
    triggered = models.BooleanField(default=False)
    last_changed = models.DateTimeField('date of last change', 
                                        default=datetime.now())

    objects = SubscriptionManager()
    
    def __unicode__(self):
        return self.name

    def should_email():
        time_since_changed = datetime.now() - last_changed
        hours_since_changed = time_since_changed.seconds / 3600
        if triggered and not emailed and \
                (hours_since_changed > grace_pd):
            return True
        else:
            return False

<<<<<<< HEAD
=======
    def update(self,
               subscriber = None,
               name = None,
               threshold = None,
               grace_pd = None,
               emailed = None,
               triggered = None,
               last_changed = None):
        if subscriber == None:
            self.subscriber = subscriber
        if name == None:
            self.name = name
        if threshold == None:
            self.threshold = threshold
        if grace_pd == None:
            self.grace_pd = grace_pd
        if emailed == None:
            self.emailed = emailed
        if triggered == None:
            self.triggered = triggered
        if last_changed == None:
            self.last_changed = last_changed

        self.save()
        return self

>>>>>>> 673c8821
class SubscribeForm(forms.Form):
    """The form for a new subscriber. The form includes an email field, 
    a node fingerprint field, and a field to specify the hours of downtime 
    before receiving a notification.

    @ivar email: A field for the user's email address
    @ivar fingerprint: A field for the fingerprint (node ID) corresponding 
        to the node the user wants to monitor
    @ivar grace_pd: A field for the hours of downtime the user specifies
        before being notified via email"""

    # widget attributes are modified here to customize the form
    email = forms.EmailField(widget=forms.TextInput(attrs={'size':'50', 
        'value' : 'Enter a valid email address', 'onClick' : 'if (this.value'+\
        '=="Enter a valid email address") {this.value=""}'}))
    fingerprint = forms.CharField(widget=forms.TextInput(attrs={'size':'50',
        'value' : 'Enter one Tor node ID', 'onClick' : 'if (this.value' +\
        '=="Enter one Tor node ID") {this.value=""}'}))
    grace_pd = forms.IntegerField(widget=forms.TextInput(attrs={'size':'50',
        'value' : 'Default is 1 hour, enter up to 8760 (1 year)', 'onClick' :
        'if (this.value=="Default is 1 hour, enter up to 8760 (1 year)") '+\
        '{this.value=""}'}))

class PreferencesForm(forms.Form):
    """The form for changing preferences.

    @ivar grace_pd: A fiend for the user to specify the hours of 
        downtime before an email notification is sent"""

    grace_pd = forms.IntegerField(widget=forms.TextInput(attrs={'size':'50'}))<|MERGE_RESOLUTION|>--- conflicted
+++ resolved
@@ -83,34 +83,10 @@
     def __unicode__(self):
         return self.fingerprint
 
-<<<<<<< HEAD
-=======
-    def update(self, 
-               fingerprint = None,
-               name = None,
-               welcomed = None,
-               last_seen = None,
-               up = None):
-        if fingerprint != None:
-            self.fingerprint = fingerprint
-        if name != None:
-            self.name = name
-        if welcomed != None:
-            self.welcomed = welcomed
-        if last_seen != None:
-            self.last_seen = last_seen
-        if up != None:
-            self.up = up
-
-        self.save()
-        return self
-
->>>>>>> 673c8821
 class SubscriberManager(models.Manager):
     def get_query_set(self):
         return super(SubscriberManager, self).get_query_set()
 
-<<<<<<< HEAD
     def filt(self,
              email = None,
              router = None,
@@ -157,27 +133,6 @@
         return self.filt(email, router, confirmed, confirm_auth, unsubs_auth,
                          pref_auth, sub_date) != self.none()
            
-=======
-    def get_rand_string(length = 24):
-        """Gets a random string with length length.
-
-        @type length: int
-        @param length: The length of the random string. Max is 24. If length
-        > 24, the random string returned will have length 24."""
-
-        cut_off = length - 24
-        if cut_off <= 0:
-            cut_off = 24
-
-        r = base64.urlsafe_b64encode(os.urandom(18))[:cut_off]
-
-        # some email clients don't like URLs ending in -
-        if r.endswith("-"):
-            r = r.replace("-", "x")
-        return r
-
-
->>>>>>> 673c8821
 class Subscriber(models.Model):
     """
     A model to store information about Tor Weather subscribers, including their
@@ -230,22 +185,7 @@
             r = r.replace("-", "x")
         return r
 
-<<<<<<< HEAD
 class SubscriptionManager(models.Manager):
-=======
-    def add_default_subscription(self, subscriber_id, name, threshold, 
-                                 grace_pd,
-                                 emailed = None,
-                                 triggered = None,
-                                 last_changed = None):
-        if emailed == None:
-            emailed = _EMAILED_DEFAULT
-        if triggered == None:
-            triggered = _TRIGGERED_DEFAULT
-        if last_changed == None:
-            last_changed = datetime.now()
-            
->>>>>>> 673c8821
     def get_query_set(self):
         return super(SubscriptionManager, self).get_query_set()
     
@@ -349,35 +289,6 @@
         else:
             return False
 
-<<<<<<< HEAD
-=======
-    def update(self,
-               subscriber = None,
-               name = None,
-               threshold = None,
-               grace_pd = None,
-               emailed = None,
-               triggered = None,
-               last_changed = None):
-        if subscriber == None:
-            self.subscriber = subscriber
-        if name == None:
-            self.name = name
-        if threshold == None:
-            self.threshold = threshold
-        if grace_pd == None:
-            self.grace_pd = grace_pd
-        if emailed == None:
-            self.emailed = emailed
-        if triggered == None:
-            self.triggered = triggered
-        if last_changed == None:
-            self.last_changed = last_changed
-
-        self.save()
-        return self
-
->>>>>>> 673c8821
 class SubscribeForm(forms.Form):
     """The form for a new subscriber. The form includes an email field, 
     a node fingerprint field, and a field to specify the hours of downtime 
