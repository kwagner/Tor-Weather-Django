--- conflicted
+++ resolved
@@ -89,7 +89,7 @@
     _SUBSCRIPTION_TRIGGERED = False
 
     def __init__(self,
-                 time = datetime.datetime.now(),
+                 time = datetime.now(),
                  router_welcomed = _ROUTER_WELCOMED,
                  #router_up = _ROUTER_UP,
                  subscriber_confirmed = _SUBSCRIBER_CONFIRMED,
@@ -464,73 +464,9 @@
         '{this.value=""}'}))
 
 class PreferencesForm(forms.Form):
-<<<<<<< HEAD
     """The form for changing preferences.
 
     @ivar grace_pd: A fiend for the user to specify the hours of 
         downtime before an email notification is sent"""
 
-    grace_pd = forms.IntegerField(widget=forms.TextInput(attrs={'size':'50'}))
-"""
-class TorPing:
-    "Check to see if various tor nodes respond to SSL hanshakes"
-    def __init__(self, control_host = "127.0.0.1", control_port = 9051):
-
-        "Keep the connection to the control port lying around"
-        self.control_host = control_host
-        self.control_port = control_port
-        self.sock = socket.socket(socket.AF_INET, socket.SOCK_STREAM)
-        try:
-            self.sock.connect((control_host,control_port))
-        except:
-            #errormsg = "Could not connect to Tor control port" + \
-            #"Is Tor running on %s with its control port opened on %s?" \
-                        % (control_host, control_port)
-            #           "Is Tor running on %s with its control port opened on %s?" \
-            #            % (control_host, control_port)
-            #logging.error(errormsg)
-            #print >> sys.stderr, errormsg
-            errormsg = "Could not connect to Tor control port" + \
-                       "Is Tor running on %s with its control port opened" + \
-                        " on %s?" % (control_host, control_port)
-            logging.error(errormsg)
-            print >> sys.stderr, errormsg
-            raise
-        self.control = TorCtl.Connection(self.sock)
-        self.control.authenticate(weather.config.authenticator)
-
-    def __del__(self):
-        self.sock.close()
-        del self.sock
-        self.sock = None                # prevents double deletion exceptions
-
-        # it would be better to fix TorCtl!
-        try:
-            self.control.close()
-        except:
-            pass
-
-        del self.control
-        self.control = None
-    
-    "Need to re-include logging functionality" 
-    def ping(self, nodeId):
-        """ """See if this tor node is up by only asking Tor.""" """
-        try:
-            info = self.control.get_info(str("ns/id/" + nodeId))
-        except TorCtl.ErrorReply, e:
-            # If we're getting here, we're likely seeing:
-            # ErrorReply: 552 Unrecognized key "ns/id/46D9..."
-            # This means that the node isn't recognized by 
-            return False
-
-        except:
-            return False
-
-        # If we're here, we were able to fetch information about the router
-        return True
-"""
-=======
-    """The form for changing preferences"""
-    grace_pd = forms.IntegerField(widget=forms.TextInput(attrs={'size':'50'}))
->>>>>>> 94b26caa
+    grace_pd = forms.IntegerField(widget=forms.TextInput(attrs={'size':'50'}))