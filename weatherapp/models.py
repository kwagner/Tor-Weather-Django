--- conflicted
+++ resolved
@@ -230,11 +230,6 @@
     hours_since_triggered = models.IntegerField()
 
     def should_email():
-<<<<<<< HEAD
-        """
-        """
-        pass
-=======
         """Returns true if the router being watched has been up for 1464 hours
         (61 days, or approx 2 months). If it's an exit node, the avg bandwidth
         must be above 100 KB/s. If not, it must be > 500 KB/s.
@@ -249,7 +244,6 @@
                 if avg_bandwidth > 500000:
                     return True
         return False
->>>>>>> d0817da9
 
 class SubscriberAlreadyExistsError(Exception):
     def __init__(self, url):
@@ -258,7 +252,6 @@
         return repr(self.url)
 
 class SubscribeForm(forms.Form):
-<<<<<<< HEAD
     """For full feature list. """
 
     _MAX_NODE_DOWN_GRACE_PD = 4500
@@ -276,64 +269,6 @@
             max_length=75)
     fingerprint = forms.CharField(label='Node Fingerprint:',
             max_length=50)
-=======
-    """The form for a new subscriber. The form includes an email field, 
-    a node fingerprint field, and a field to specify the hours of downtime 
-    before receiving a notification.
-
-    @ivar email: A field for the user's email address
-    @ivar fingerprint: A field for the fingerprint (node ID) corresponding 
-        to the node the user wants to monitor
-    @ivar grace_pd: A field for the hours of downtime the user specifies
-        before being notified via email"""
-
-    # widget attributes are modified here to customize the form
-    email = forms.EmailField(widget=forms.TextInput(attrs={'size':'50', 
-        'value' : 'Enter a valid email address', 'onClick' : 'if (this.value'+\
-        '=="Enter a valid email address") {this.value=""}'}))
-    fingerprint = forms.CharField(widget=forms.TextInput(attrs={'size':'50',
-        'value' : 'Enter one Tor node ID', 'onClick' : 'if (this.value' +\
-        '=="Enter one Tor node ID") {this.value=""}'}))
-    grace_pd = forms.IntegerField(widget=forms.TextInput(attrs={'size':'50',
-        'value' : 'Default is 1 hour, enter up to 8760 (1 year)', 'onClick' :
-        'if (this.value=="Default is 1 hour, enter up to 8760 (1 year)") '+\
-        '{this.value=""}'}))
-
-    def clean_grace_pd(self):
-        """Django lets you specify how to 'clean' form data for specific
-        fields by adding clean methods to the form classes. The grace 
-        period for downtime must be between 1 and 8760, and this method
-        ensures that an error message is displayed to the user if they
-        try to submit a value outside that range.
-        """ 
-        grace_pd = self.cleaned_data.get('grace_pd')
-        if grace_pd < 1 or grace_pd > 8760:
-            raise forms.ValidationError("You must enter a number between " 
-                                        + "1 and 8760")
-        return grace_pd
-
-    def clean_fingerprint(self):
-        """Raises a validation error if the fingerprint the user entered
-        wasn't found in the database. The error message contains a link
-        to a page listing possible problems.
-        """
-        fingerprint = self.cleaned_data.get('fingerprint')
-        fingerprint.replace(' ','')
-        fingerprint_set = Router.objects.filter(fingerprint=fingerprint)
-        if len(fingerprint_set) == 0:
-            info_ext = Urls.get_fingerprint_info_ext(fingerprint)
-            message = "We could not locate a Tor node with that fingerprint. "+\
-                      "(<a href=%s>More info</a>)" % info_ext
-            raise forms.ValidationError(message)
-        return fingerprint
-
-class NewSubscribeForm(forms.Form):
-    """For full feature list. NOWHERE NEAR READY. """
-
-    email_1 = forms.EmailField(max_length=75, help_text='Email:')
-    email_2 = forms.EmailField(max_length=75, help_text='Re-enter Email:')
-    fingerprint = forms.CharField(max_length=40, help_text='Node Fingerprint:')
->>>>>>> d0817da9
 
     get_node_down = forms.BooleanField(
             label='Receive notifications when node is down')
@@ -541,62 +476,52 @@
             t_shirt_sub.save()
 
 class PreferencesForm(forms.Form):
-    """For full feature list. This is nowhere near ready"""
-
-    _MAX_NODE_DOWN_GRACE_PD = 4500
-    _MIN_NODE_DOWN_GRACE_PD = 1
-    _MAX_OUT_OF_DATE_GRACE_PD = 200
-    _MIN_OUT_OF_DATE_GRACE_PD = 1
-    _MAX_BAND_LOW_THRESHOLD = 5000
-    _MIN_BAND_LOW_THRESHOLD = 1
-    _MAX_BAND_LOW_GRACE_PD = 4500
-    _MIN_BAND_LOW_GRACE_PD = 1
-
-<<<<<<< HEAD
-    get_node_down = forms.BooleanField(
-            help_text='Receive notifications when node is down')
-    node_down_grace_pd = forms.IntegerField(
-            max_value=_MAX_NODE_DOWN_GRACE_PD,
-            min_value=_MIN_NODE_DOWN_GRACE_PD,
-            help_text='How many hours of downtime before \
-                       we send a notifcation?')
-    
-    get_out_of_date = forms.BooleanField(
-            help_text='Receive notifications when node is out of date')
-    out_of_date_threshold = forms.ChoiceField(
-            choices=((u'c1', u'out of date lvl 1'),
-                     (u'c2', u'out of date lvl 2'),
-                     (u'c3', u'out of date lvl 3'),
-                     (u'c4', u'out of date lvl 4')),
-                help_text='How current would you like your version of Tor?')
-    out_of_date_grace_pd = forms.IntegerField(
-            max_value=_MAX_OUT_OF_DATE_GRACE_PD,
-            min_value=_MIN_OUT_OF_DATE_GRACE_PD, 
-            help_text='How quickly, in days, would you like to be notified?')
-    
-    get_band_low = forms.BooleanField(
-            help_text='Receive notifications when node has low bandwidth')
-    band_low_threshold = forms.IntegerField(
-            max_value=_MAX_BAND_LOW_THRESHOLD,
-            min_value=_MIN_BAND_LOW_THRESHOLD,
-            help_text='Critical bandwidth measured in kilobits per second:')
-    band_low_grace_pd = forms.IntegerField(
-            max_value=_MAX_BAND_LOW_GRACE_PD,
-            min_value=_MIN_BAND_LOW_GRACE_PD,
-            help_text='How many hours of low bandwidth before \
-                       we send a notification?')
-    
-    get_t_shirt = forms.BooleanField(
-            help_text='Receive notification when node has earned a t-shirt')
-=======
-    grace_pd = forms.IntegerField(widget=forms.TextInput(attrs={'size':'25'}))
+    """The form for a new subscriber. The form includes an email field, 
+    a node fingerprint field, and a field to specify the hours of downtime 
+    before receiving a notification.
+
+    @ivar email: A field for the user's email address
+    @ivar fingerprint: A field for the fingerprint (node ID) corresponding 
+        to the node the user wants to monitor
+    @ivar grace_pd: A field for the hours of downtime the user specifies
+        before being notified via email"""
+
+    # widget attributes are modified here to customize the form
+    email = forms.EmailField(widget=forms.TextInput(attrs={'size':'50', 
+        'value' : 'Enter a valid email address', 'onClick' : 'if (this.value'+\
+        '=="Enter a valid email address") {this.value=""}'}))
+    fingerprint = forms.CharField(widget=forms.TextInput(attrs={'size':'50',
+        'value' : 'Enter one Tor node ID', 'onClick' : 'if (this.value' +\
+        '=="Enter one Tor node ID") {this.value=""}'}))
+    grace_pd = forms.IntegerField(widget=forms.TextInput(attrs={'size':'50',
+        'value' : 'Default is 1 hour, enter up to 8760 (1 year)', 'onClick' :
+        'if (this.value=="Default is 1 hour, enter up to 8760 (1 year)") '+\
+        '{this.value=""}'}))
 
     def clean_grace_pd(self):
-        """Ensures an error message is displayed to the user if they try to
-        enter a downtime grace period outside the range of 1-8760 hours."""
+        """Django lets you specify how to 'clean' form data for specific
+        fields by adding clean methods to the form classes. The grace 
+        period for downtime must be between 1 and 8760, and this method
+        ensures that an error message is displayed to the user if they
+        try to submit a value outside that range.
+        """ 
         grace_pd = self.cleaned_data.get('grace_pd')
         if grace_pd < 1 or grace_pd > 8760:
-            raise forms.ValidationError("You must enter a number between "
-                                        + "1 and 8760.")
+            raise forms.ValidationError("You must enter a number between " 
+                                        + "1 and 8760")
         return grace_pd
->>>>>>> d0817da9
+
+    def clean_fingerprint(self):
+        """Raises a validation error if the fingerprint the user entered
+        wasn't found in the database. The error message contains a link
+        to a page listing possible problems.
+        """
+        fingerprint = self.cleaned_data.get('fingerprint')
+        fingerprint.replace(' ','')
+        fingerprint_set = Router.objects.filter(fingerprint=fingerprint)
+        if len(fingerprint_set) == 0:
+            info_ext = Urls.get_fingerprint_info_ext(fingerprint)
+            message = "We could not locate a Tor node with that fingerprint. "+\
+                      "(<a href=%s>More info</a>)" % info_ext
+            raise forms.ValidationError(message)
+        return fingerprint