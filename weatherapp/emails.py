baseURL = http://localhost:8000
_SENDER = 'tor-ops@torproject.org'
_SUBJECT_HEADER = '[Tor Weather] '

_CONFIRMATION_SUBJ = 'Confirmation Needed'
_CONFIRMATION_MAIL = """
Dear human,

This is the Tor Weather Report system.

Somebody (possibly you) has requested that status monitoring information
about a Tor node (id: %s) be sent to this email address.

If you wish to confirm this request, please visit the following url:

%s

If you do not wish to receive Tor Weather Reports, you do not need to do 
anything.
"""

_CONFIRMED_SUBJ = 'Confirmation Successful'
_SUBS_CONFIRMED_MAIL = """
Dear human,

This is the Tor Weather Report system.

You successfully subscribed for weather reports about a tor node.

(node id: %s)

You can unsubscribe from these reports at any time by visiting the 
following url:

%s 

or change your Tor Weather notification preferences here:

%s.
"""

_NODE_DOWN_SUBJ = 'Node Down!'
_NODE_DOWN_MAIL = """
This is a Tor Weather Report.

It appears that a Tor node you elected to monitor, 

(node id: %s),

has been uncontactable through the Tor network for at least %s.  You may wish
to look at it to see why.  

You can unsubscribe from these reports at any time by visiting the
following url:

%s 

or change your Tor Weather notification preferences here:

%s.
"""
# ------------------------------------------------------------------
# CONFIGURE THIS!
# ------------------------------------------------------------------
_OUT_OF_DATE_SUBJ = 'Node Out of Date!'
_OUT_OF_DATE_MAIL = """
This is a Tor Weather Report.

It appears that a Tor node you elected to monitor,

(node id: %s),

is running an out of date version of Tor. You can download the latest 
version of Tor at %s. 

You can unsubscribe from these reports at any time by visiting the
following url: 

%s

or change your Tor Weather notification preferences here:

%s.
"""

_T_SHIRT_SUBJ = 'Congratulations! Have a t-shirt!'
_T_SHIRT_MAIL = """
This is a Tor Weather Report.

Congratulations! The node you are observing has been stable for %s,
which makes the operator eligible to receive an official Tor T-shirt!
If you're interested in claiming your shirt, please visit the following
link for more information. 

http://www.torproject.org/tshirt.html

Thank you for your contribution to the Tor network!

You can unsubscribe from these reports at any time by visiting the
following url:

%s

or change your Tor Weather notification preferences here:

%s.
"""

_WELCOME_SUBJ = 'Welcome to Tor!'
_WELCOME_MAIL = """
Hello and welcome to Tor!

We've noticed that your Tor node has been running long enough to be
flagged as "stable". First, we would like to thank you for your 
contribution to the Tor network! As Tor grows, we require ever more 
nodes to optomize browsing speed and reliability for our users. Your 
node is helping to serve the millions of Tor clients out there.

As a node operator, you may be interested in the Tor Weather service,
which sends important email notifications when a node is down or 
your version is out of date. We here at Tor consider this service to
be vitally important and greatly useful to all node operators. If you're 
interested in Tor Weather, please visit the following link to register:
 
https://weather.torproject.org/

You might also be interested in the or-announce mailing list, which is
a low volume list for announcements of new releases and critical 
security updates. To join, send an e-mail message to majordomo@seul.org
with no subject and a body of "subscribe or-announce". 

Thank you again for your contribution to the Tor network! We won't send
you any further emails unless you subscribe.


Disclaimer: If you have no idea why you're receiving this email, we 
sincerely apologize and promise never to email you again!
"""

_LEGAL_SUBJ = 'Welcome to Tor! Thanks for agreeing to be an exit node!'
_LEGAL_MAIL = """
Legal mumbo jumbo
"""

class Emailer:
    @staticmethod
    def send_confirmation(recipient,
                          conf_auth,
                          sender = _SENDER,
                          subj_header = _SUBJECT_HEADER):
        subj = _SUBJ_HEADER + _CONFIRMATION_SUBJ
        msg = _CONFIRMATION_MAIL % baseURL + '/confirm/' + conf_auth + '/'
        send_mail(subj, msg, sender, [recipient], fail_silently=True)

    @staticmethod
    def send_confirmed(recipient,
                       fingerprint,
                       unsub_auth,
                       pref_auth,
                       sender = _SENDER,
                       subj_header = _SUBJECT_HEADER):
        subj = _SUBJ_HEADER + _CONFIRMED_SUBJ
        unsubURL = baseURL + '/unsubscribe/' + unsub_auth + '/'
        prefURL = baseURL + '/preferences/' + pref_auth + '/'
        msg = _CONFIRMED_MAIL % fingerprint, unsubURL, prefURL 
        send_mail(subj, msg, sender, [recipient], fail_silently=True)

    @staticmethod
    def send_node_down(recipient,
                       fingerprint,
                       grace_pd,
                       unsub_auth,
                       pref_auth,
                       sender = _SENDER,
                       subj_header = _SUBJECT_HEADER):
        subj = _SUBJ_HEADER + _NODE_DOWN_SUBJ
        unsubURL = baseURL + '/unsubscribe/'+ unsub_auth + '/'
        prefURL = baseURL + '/preferences/' + pref_auth + '/'
        msg = _NODE_DOWN_MAIL % fingerprint, grace_pd, unsubURL, prefURL
        send_mail(subj, msg, sender, [recipient], fail_silently=True)

    @staticmethod
    def send_t_shirt(recipient,
                     unsub_auth,
                     pref_auth,
                     sender = _SENDER,
                     subj_header = _SUBJECT_HEADER):
        subj = _SUBJ_HEADER + _T_SHIRT_SUBJ
        unsubURL = baseURL + '/unsubscribe/' + unsub_auth + '/'
        prefURL = baseURL + '/preferences/' + pref_auth + '/'
        msg = _T_SHIRT_MAIL % unsubURL, prefURL
        send_mail(subj, msg, sender, [recipient], fail_silently=True)

    @staticmethod
    def send_welcome(recipient,
                     sender = _SENDER,
                     subj_header = _SUBJECT_HEADER):
        subj = _SUBJ_HEADER + _WELCOME_SUBJ
        msg = _WELCOME_MAIL 
        send_mail(subj, msg, sender, [recipient], fail_silently=True)
<<<<<<< HEAD
    
=======

    @staticmethod
>>>>>>> ac20de47
    def send_legal(recipient,
                   # PUT REQUIRED NUMBER OF % PARAMETERS HERE
                   sender = _SENDER,
                   subj_header = _SUBJECT_HEADER):
        subj = _SUBJ_HEADER + _WELCOME_SUBJ
        msg = _LEGAL_MAIL #% PUT PARAMETERS HERE
        send_mail(subj, msg, sender, [recipient], fail_silently=True)<|MERGE_RESOLUTION|>--- conflicted
+++ resolved
@@ -198,12 +198,8 @@
         subj = _SUBJ_HEADER + _WELCOME_SUBJ
         msg = _WELCOME_MAIL 
         send_mail(subj, msg, sender, [recipient], fail_silently=True)
-<<<<<<< HEAD
-    
-=======
-
-    @staticmethod
->>>>>>> ac20de47
+
+    @staticmethod
     def send_legal(recipient,
                    # PUT REQUIRED NUMBER OF % PARAMETERS HERE
                    sender = _SENDER,
