"""The emails module contains methods to send individual confirmation and confirmed emails as well as methods to return tuples needed by Django's 
send_mass_mail() method, which is called after all notification checks are run 
to send necessary emails. 

@var
"""
# --------- DOCUMENT THE VARS ---------------------------
from django.core.mail import send_mail
from weather.config import url_helper

_SENDER = 'tor-ops@torproject.org'
_SUBJECT_HEADER = '[Tor Weather] '

_CONFIRMATION_SUBJ = 'Confirmation Needed'
_CONFIRMATION_MAIL = "Dear human,\n\n" +\
    "This is the Tor Weather Report system.\n\n" +\
    "Someone (possibly you) has requested that status monitoring "+\
    "information about a Tor node (id: %s) be sent to this email "+\
    "address.\n\nIf you wish to confirm this request, please visit the "+\
    "following url:\n\n%s\n\nIf you do not wish to receive Tor Weather "+\
    "Reports, you don't need to do anything. You shouldn't hear from us "+\
    "again.\n"

_CONFIRMED_SUBJ = 'Confirmation Successful'
_CONFIRMED_MAIL="Dear human,\n\nThis is the Tor Weather Report "+\
    "system.You successfully subscribed for Weather Reports about a Tor "+\
    "node (id: %s)\n\nYou can unsubscribe from these reports at any time "+\
    "by visiting the following url:\n\n%s\n\n or change your Tor Weather "+\
    "notification preferences here: \n\n%s\n"

_NODE_DOWN_SUBJ = 'Node Down!'
_NODE_DOWN_MAIL = "This is a Tor Weather Report.\n\n" +\
    "It appears that a Tor node you elected to monitor (node id: %s) " +\
    "has been uncontactable through the Tor network for at least %s "+\
    "hour(s). You may wish to look at it to see why.\n\n You can "+\
    "unsubscribe from these reports at any time by visiting the "+\
    "following url:\n\n%s\n\n or change your Tor Weather notification "+\
    "preferences here:\n\n%s\n"
# ------------------------------------------------------------------
# CONFIGURE THIS!
# ------------------------------------------------------------------
_OUT_OF_DATE_SUBJ = 'Node Out of Date!'
_OUT_OF_DATE_MAIL = "This is a Tor Weather Report.\n\n"+\
    "It appears that a Tor node you elected to monitor (node id: %s) "+\
    "is running an out of date version of Tor. You can download the "+\
    "latest version of Tor at %s.\n\n You can unsubscribe from these "+\
    "reports at any time by visiting the following url:\n\n%s\n\n"+\
    "or change your Tor Weather notification preferences here:\n\n%s\n"

_LOW_BANDWIDTH_SUBJ = 'Low bandwidth!'
_LOW_BANDWIDTH_MAIL = "The is a Tor Weather Report.\n\n"+\
    "It appears that a tor node you elected to monitor (node id: %s) "+\
    "has had an observed bandwidth of less than 50KB/s for at least %s "+\
    "hours(s). You may wish to look at it to see why.\n\n You can "+\
    "unsubscribe from these reports at any time by visiting the "+\
    "following url:\n\n%s\n\n or change your Tor Weather notification "\
    "preferences here:\n\n%s\n"

_T_SHIRT_SUBJ = 'Congratulations! Have a T-shirt!'
_T_SHIRT_MAIL = "This is a Tor Weather Report.\n\n"+\
    "Congratulations! The node you are observing has been %s for %s "+\
    "days with an average bandwidth of %s KB/s," +\
    "which makes the operator eligible to receive an official Tor "+\
    "T-shirt! If you're interested in claiming your shirt, please visit "+\
    "the following link for more information.\n\n"+\
    "http://www.torproject.org/tshirt.html"+\
    "\n\nYou might want to include this message in your email. "+\
    "\n\nThank you for your contribution to the Tor network!"+\
    "You can unsubscribe from these reports at any time by visiting the "+\
    "following url:\n\n%s\n\nor change your Tor Weather notification "+\
    "preferences here:\n\n%s\n"


_WELCOME_SUBJ = 'Welcome to Tor!'
_WELCOME_MAIL = "Hello and welcome to Tor!\n\n" +\
    "We've noticed that your Tor node %s(id = %s) has been running long "+\
    "enough to be "+\
    "flagged as \"stable\". First, we would like to thank you for your "+\
    "contribution to the Tor network! As Tor grows, we require ever more "+\
    "nodes to optomize browsing speed and reliability for our users. "+\
    "Your node is helping to serve the millions of Tor clients out there."+\
    "\n\nAs a node operator, you may be interested in the Tor Weather "+\
    "service, which sends important email notifications when a node is "\
    "down or your version is out of date. We here at Tor consider this "+\
    "service to be vitally important and greatly useful to all node "+\
    "operators. If you're interested in Tor Weather, please visit the "+\
    "following link to register:\n\n"+\
    "https://weather.torproject.org/\n\n"+\
    "You might also be interested in the or-announce mailing list, "+\
    "which is a low volume list for announcements of new releases and "+\
    "critical security updates. To join, send an e-mail message to "+\
    "majordomo@seul.org "+\
    "with no subject and a body of \"subscribe or-announce\". \n\n"+\
    "Thank you again for your contribution to the Tor network! "+\
    "We won't send you any further emails unless you subscribe.\n\n"+\
    "Disclaimer: If you have no idea why you're receiving this email, we "+\
    "sincerely apologize! You shouldn't hear from us again.\n"

# ------------ FORMAT LINK IN WELCOME MAIL --------------------------

<<<<<<< HEAD
_LEGAL_SUBJ = 'Welcome to Tor! Thanks for agreeing to be an exit node!'
_LEGAL_MAIL = """
    Legal mumbo jumbo
    """

def send_confirmation(recipient,
                      fingerprint,
                      confirm_auth):
    """This method sends a confirmation email to the user. The email 
    contains a complete link to the confirmation page, which the user 
    must follow in order to subscribe. The Django method send_mail is
    called with fail_silently=True so that an error is not thrown if the
    mail isn't successfully delivered.
    
    @type recipient: str
    @param recipient: The user's email address
    @type fingerprint: str
    @param fingerprint: The fingerprint of the node this user wishes to
        monitor.
    @type confirm_auth: str
    @param confirm_auth: The user's unique confirmation authorization key.
    """
    confirm_url = url_helper.get_confirm_url(confirm_auth)
    msg = Emailer._CONFIRMATION_MAIL % (fingerprint, confirm_url)
    sender = Emailer._SENDER
    subj = Emailer._SUBJECT_HEADER + Emailer._CONFIRMATION_SUBJ
    send_mail(subj, msg, sender, [recipient], fail_silently=True)

def send_confirmed(recipient,
                   fingerprint,
                   unsubs_auth,
                   pref_auth):
    """Sends an email to the user after their subscription is successfully
    confirmed. The email contains links to change preferences and 
    unsubscribe.
    
    @type recipient: str
    @param recipient: The user's email address
    @type fingerprint: str
    @param fingerprint: The fingerprint of the node this user wishes to
        monitor.
    @type unsubs_auth: str
    @param unsubs_auth: The user's unique unsubscribe auth key
    @type pref_auth: str
    @param pref_auth: The user's unique preferences auth key
    """
    subj = _SUBJECT_HEADER + _CONFIRMED_SUBJ
    sender = _SENDER
    unsubURL = url_helper.get_unsubscribe_url(unsubs_auth)
    prefURL = url_helper.get_preferences_url(pref_auth)
    msg = _CONFIRMED_MAIL % (fingerprint, unsubURL, prefURL) 
    send_mail(subj, msg, sender, [recipient], fail_silently=False)

def send_node_down(recipient,
                   fingerprint,
                   grace_pd,
                   unsubs_auth,
                   pref_auth):
    """Sends an email to the user about their node being down.
    @type unsubs_auth: str
    @param unsubs_auth: The user's unique unsubscribe auth key
    @type pref_auth: str
    @param pref_auth: The user's unique preferences auth key
    """
    subj = Emailer._SUBJECT_HEADER + Emailer._CONFIRMED_SUBJ
    sender = Emailer._SENDER
    unsubURL = url_helper.get_unsubscribe_url(unsubs_auth)
    prefURL = url_helper.get_preferences_url(pref_auth)
    msg = Emailer._CONFIRMED_MAIL % (fingerprint, unsubURL, prefURL) 
    send_mail(subj, msg, sender, [recipient], fail_silently=False)

def node_down_tuple(recipient, fingerprint, grace_pd, unsubs_auth, pref_auth):
    """Returns the tuple for a node down email.
    @type recipient: str
    @param recipient: The user's email address
    @type fingerprint: str
    @param fingerprint: The fingerprint of the node this user wishes to
        monitor.
    @type grace_pd: int
    @param grace_pd: The amount of downtime specified by the user
    @type unsubs_auth: str
    @param unsubs_auth: The user's unique unsubscribe auth key
    @type pref_auth: str
    @param pref_auth: The user's unique preferences auth key
    @rtype: tuple
    @return: A tuple listing information about the email to be sent, which is
        used by the send_mass_mail method in updaters.
    """
    subj = Emailer._SUBJECT_HEADER + Emailer._NODE_DOWN_SUBJ
    sender = Emailer._SENDER
    unsubURL = url_helper.get_unsubscribe_url(unsubs_auth)
    prefURL = url_helper.get_preferences_url(pref_auth)
    msg = Emailer._NODE_DOWN_MAIL % (fingerprint, grace_pd, unsubURL,   
                                     prefURL)
    return (subj, msg, sender, [recipient])

def t_shirt_tuple(recipient,
                 avg_bandwidth,
                 hours_since_triggered,
                 is_exit,
                 unsubs_auth,
                 pref_auth):
    """Returns a tuple for a t-shirt earned email.
    
    @type recipient: str
    @param recipient: The user's email address
    @type avg_bandwidth: int
    @param avg_bandwidth: The user's average bandwidth over the
        observed period.
    @type hours_since_triggered: int
    @param hours_since_triggered: The hours since the user's router
        was first viewed as running.
    @type is_exit: bool
    @param is_exit: True if the router is an exit node, False if not.
    @type unsubs_auth: str
    @param unsubs_auth: The user's unique unsubscribe auth key
    @type pref_auth: str
    @param pref_auth: The user's unique preferences auth key
    @rtype: tuple
    @return: A tuple listing information about the email to be sent, which is
        used by the send_mass_mail method in updaters.
    """
    stable_message = 'running'
    if is_exit:
        node_type += ' as an exit node'
    days_running = hours_since_triggered / 24
    avg_bandwidth = avg_bandwidth / 1000
    subj = Emailer._SUBJECT_HEADER + Emailer._T_SHIRT_SUBJ
    sender = Emailer._SENDER
    unsubURL = url_helper.get_unsubscribe_url(unsubs_auth)
    prefURL = url_helper.get_preferences_url(pref_auth)
    msg = Emailer._T_SHIRT_MAIL % (stable_message, days_running, 
                                   avg_bandwidth, unsubURL, prefURL)
    return (subj, msg, sender, [recipient])

def welcome_tuple(recipient, fingerprint, exit):
# ---------- CONFIGURE LEGAL INFO  --------------------------------
    """Returns a tuple for the welcome email.

    @type recipient: str
    @param recipient: The user's email address.
    @type fingerprint: str
    @param fingerprint: The fingerprint for the router this user is subscribed
        to.
    @type exit: bool
    @param exit: C{True} if the router is an exit node, C{False} if not.
    @rtype: tuple
    @return: A tuple listing information about the email to be sent, which is
        used by the send_mass_mail method in updaters.
    """
    router = Router.objects.get(fingerprint=fingerprint)
    router_name = router.name
    name = ''
    if router_name != 'Unnamed':
        name = router_name + ', ' 
    subj = Emailer._SUBJECT_HEADER + Emailer._WELCOME_SUBJ
    sender = Emailer._SENDER
    msg = Emailer._WELCOME_MAIL % (name, router.fingerprint)
    return (subj, msg, sender, [recipient])

def send_legal(recipient):
               # PUT REQUIRED NUMBER OF % PARAMETERS HERE
    """"""
    subj = Emailer._SUBJECT_HEADER + Emailer._WELCOME_SUBJ
    sender = Emailer._SENDER
    msg = Emailer._LEGAL_MAIL #% PUT PARAMETERS HERE
    send_mail(subj, msg, sender, [recipient], fail_silently=True)
=======
    _LEGAL_SUBJ = 'Welcome to Tor! Thanks for agreeing to be an exit node!'
    _LEGAL_MAIL = """
        Legal mumbo jumbo
        """

    @staticmethod
    def send_confirmation(recipient,
                          fingerprint,
                          confirm_auth):
        """This method sends a confirmation email to the user. The email 
        contains a complete link to the confirmation page, which the user 
        must follow in order to subscribe. The Django method send_mail is
        called with fail_silently=True so that an error is not thrown if the
        mail isn't successfully delivered.
        
        @type recipient: str
        @param recipient: The user's email address
        @type fingerprint: str
        @param fingerprint: The fingerprint of the node this user wishes to
            monitor.
        @type confirm_auth: str
        @param confirm_auth: The user's unique confirmation authorization key.
        @type sender: str
        @param sender: The sender's email address. Default = the stored 
            email address for the Tor Weather Notification System.
        """
        confirm_url = Urls.get_confirm_url(confirm_auth)
        msg = Emailer._CONFIRMATION_MAIL % (fingerprint, confirm_url)
        sender = Emailer._SENDER
        subj = Emailer._SUBJECT_HEADER + Emailer._CONFIRMATION_SUBJ
        send_mail(subj, msg, sender, [recipient], fail_silently=False)

    @staticmethod
    def send_confirmed(recipient,
                       fingerprint,
                       unsubs_auth,
                       pref_auth):
        """Sends an email to the user after their subscription is successfully
        confirmed. The email contains links to change preferences and 
        unsubscribe.
        
        @type recipient: str
        @param recipient: The user's email address
        @type fingerprint: str
        @param fingerprint: The fingerprint of the node this user wishes to
            monitor.
        @type unsub_auth: str
        @param unsub_auth: The user's unique unsubscribe auth key
        @type pref_auth: str
        @param pref_auth: The user's unique preferences auth key
        """
        subj = Emailer._SUBJECT_HEADER + Emailer._CONFIRMED_SUBJ
        sender = Emailer._SENDER
        unsubURL = Urls.get_unsubscribe_url(unsubs_auth)
        prefURL = Urls.get_preferences_url(pref_auth)
        msg = Emailer._CONFIRMED_MAIL % (fingerprint, unsubURL, prefURL) 
        send_mail(subj, msg, sender, [recipient], fail_silently=False)

    @staticmethod
    def send_node_down(recipient,
                       fingerprint,
                       grace_pd,
                       unsubs_auth,
                       pref_auth):
        """Sends an email to the user about their node being down.
        
        @type recipient: str
        @param recipient: The user's email address
        @type fingerprint: str
        @param fingerprint: The fingerprint of the node this user wishes to
            monitor.
        @type grace_pd: int
        @param grace_pd: The amount of downtime specified by the user
        @type unsub_auth: str
        @param unsub_auth: The user's unique unsubscribe auth key
        @type pref_auth: str
        @param pref_auth: The user's unique preferences auth key
        """
        subj = Emailer._SUBJECT_HEADER + Emailer._NODE_DOWN_SUBJ
        sender = Emailer._SENDER
        unsubURL = Urls.get_unsubscribe_url(unsubs_auth)
        prefURL = Urls.get_preferences_url(pref_auth)
        msg = Emailer._NODE_DOWN_MAIL % (fingerprint, grace_pd, unsubURL,   
                                         prefURL)
        send_mail(subj, msg, sender, [recipient], fail_silently=True)

    @staticmethod
    def send_t_shirt(recipient,
                     avg_bandwidth,
                     hours_since_triggered,
                     is_exit,
                     unsubs_auth,
                     pref_auth):
        """Sends an email to the user notifying them that their node has
        earned them a T-shirt.
        
        @type recipient: str
        @param recipient: The user's email address
        @type avg_bandwidth: int
        @param avg_bandwidth: The user's average bandwidth over the
            observed period.
        @type hours_since_triggered: int
        @param hours_since_triggered: The hours since the user's router
            was first viewed as running.
        @type is_exit: bool
        @param is_exit: True if the router is an exit node, False if not.
        @param unsub_auth: The user's unique unsubscribe auth key
        @type pref_auth: str
        @param pref_auth: The user's unique preferences auth key
        """
        stable_message = 'running'
        if is_exit:
            node_type += ' as an exit node'
        days_running = hours_since_triggered / 24
        avg_bandwidth = avg_bandwidth / 1000
        subj = Emailer._SUBJECT_HEADER + Emailer._T_SHIRT_SUBJ
        sender = Emailer._SENDER
        unsubURL = Urls.get_unsubscribe_url(unsubs_auth)
        prefURL = Urls.get_preferences_url(pref_auth)
        msg = Emailer._T_SHIRT_MAIL % (stable_message, days_running, 
                                       avg_bandwidth, unsubURL, prefURL)
        send_mail(subj, msg, sender, [recipient], fail_silently=True)

    @staticmethod
    def send_welcome(recipient):
        """Sends a welcome email to a stable node operator. The email 
        alerts the operator about Tor Weather and the or-announce mailing 
        list.

        @type recipient: str
        @param recipient: The user's email address.
        """
        subj = Emailer._SUBJECT_HEADER + Emailer._WELCOME_SUBJ
        sender = Emailer._SENDER
        msg = Emailer._WELCOME_MAIL
        send_mail(subj, msg, sender, [recipient], fail_silently=True)

    @staticmethod
    def send_legal(recipient):
                   # PUT REQUIRED NUMBER OF % PARAMETERS HERE
        """"""
        subj = Emailer._SUBJECT_HEADER + Emailer._WELCOME_SUBJ
        sender = Emailer._SENDER
        msg = Emailer._LEGAL_MAIL #% PUT PARAMETERS HERE
        send_mail(subj, msg, sender, [recipient], fail_silently=True)
>>>>>>> 4927423d
<|MERGE_RESOLUTION|>--- conflicted
+++ resolved
@@ -98,7 +98,6 @@
 
 # ------------ FORMAT LINK IN WELCOME MAIL --------------------------
 
-<<<<<<< HEAD
 _LEGAL_SUBJ = 'Welcome to Tor! Thanks for agreeing to be an exit node!'
 _LEGAL_MAIL = """
     Legal mumbo jumbo
@@ -266,150 +265,3 @@
     sender = Emailer._SENDER
     msg = Emailer._LEGAL_MAIL #% PUT PARAMETERS HERE
     send_mail(subj, msg, sender, [recipient], fail_silently=True)
-=======
-    _LEGAL_SUBJ = 'Welcome to Tor! Thanks for agreeing to be an exit node!'
-    _LEGAL_MAIL = """
-        Legal mumbo jumbo
-        """
-
-    @staticmethod
-    def send_confirmation(recipient,
-                          fingerprint,
-                          confirm_auth):
-        """This method sends a confirmation email to the user. The email 
-        contains a complete link to the confirmation page, which the user 
-        must follow in order to subscribe. The Django method send_mail is
-        called with fail_silently=True so that an error is not thrown if the
-        mail isn't successfully delivered.
-        
-        @type recipient: str
-        @param recipient: The user's email address
-        @type fingerprint: str
-        @param fingerprint: The fingerprint of the node this user wishes to
-            monitor.
-        @type confirm_auth: str
-        @param confirm_auth: The user's unique confirmation authorization key.
-        @type sender: str
-        @param sender: The sender's email address. Default = the stored 
-            email address for the Tor Weather Notification System.
-        """
-        confirm_url = Urls.get_confirm_url(confirm_auth)
-        msg = Emailer._CONFIRMATION_MAIL % (fingerprint, confirm_url)
-        sender = Emailer._SENDER
-        subj = Emailer._SUBJECT_HEADER + Emailer._CONFIRMATION_SUBJ
-        send_mail(subj, msg, sender, [recipient], fail_silently=False)
-
-    @staticmethod
-    def send_confirmed(recipient,
-                       fingerprint,
-                       unsubs_auth,
-                       pref_auth):
-        """Sends an email to the user after their subscription is successfully
-        confirmed. The email contains links to change preferences and 
-        unsubscribe.
-        
-        @type recipient: str
-        @param recipient: The user's email address
-        @type fingerprint: str
-        @param fingerprint: The fingerprint of the node this user wishes to
-            monitor.
-        @type unsub_auth: str
-        @param unsub_auth: The user's unique unsubscribe auth key
-        @type pref_auth: str
-        @param pref_auth: The user's unique preferences auth key
-        """
-        subj = Emailer._SUBJECT_HEADER + Emailer._CONFIRMED_SUBJ
-        sender = Emailer._SENDER
-        unsubURL = Urls.get_unsubscribe_url(unsubs_auth)
-        prefURL = Urls.get_preferences_url(pref_auth)
-        msg = Emailer._CONFIRMED_MAIL % (fingerprint, unsubURL, prefURL) 
-        send_mail(subj, msg, sender, [recipient], fail_silently=False)
-
-    @staticmethod
-    def send_node_down(recipient,
-                       fingerprint,
-                       grace_pd,
-                       unsubs_auth,
-                       pref_auth):
-        """Sends an email to the user about their node being down.
-        
-        @type recipient: str
-        @param recipient: The user's email address
-        @type fingerprint: str
-        @param fingerprint: The fingerprint of the node this user wishes to
-            monitor.
-        @type grace_pd: int
-        @param grace_pd: The amount of downtime specified by the user
-        @type unsub_auth: str
-        @param unsub_auth: The user's unique unsubscribe auth key
-        @type pref_auth: str
-        @param pref_auth: The user's unique preferences auth key
-        """
-        subj = Emailer._SUBJECT_HEADER + Emailer._NODE_DOWN_SUBJ
-        sender = Emailer._SENDER
-        unsubURL = Urls.get_unsubscribe_url(unsubs_auth)
-        prefURL = Urls.get_preferences_url(pref_auth)
-        msg = Emailer._NODE_DOWN_MAIL % (fingerprint, grace_pd, unsubURL,   
-                                         prefURL)
-        send_mail(subj, msg, sender, [recipient], fail_silently=True)
-
-    @staticmethod
-    def send_t_shirt(recipient,
-                     avg_bandwidth,
-                     hours_since_triggered,
-                     is_exit,
-                     unsubs_auth,
-                     pref_auth):
-        """Sends an email to the user notifying them that their node has
-        earned them a T-shirt.
-        
-        @type recipient: str
-        @param recipient: The user's email address
-        @type avg_bandwidth: int
-        @param avg_bandwidth: The user's average bandwidth over the
-            observed period.
-        @type hours_since_triggered: int
-        @param hours_since_triggered: The hours since the user's router
-            was first viewed as running.
-        @type is_exit: bool
-        @param is_exit: True if the router is an exit node, False if not.
-        @param unsub_auth: The user's unique unsubscribe auth key
-        @type pref_auth: str
-        @param pref_auth: The user's unique preferences auth key
-        """
-        stable_message = 'running'
-        if is_exit:
-            node_type += ' as an exit node'
-        days_running = hours_since_triggered / 24
-        avg_bandwidth = avg_bandwidth / 1000
-        subj = Emailer._SUBJECT_HEADER + Emailer._T_SHIRT_SUBJ
-        sender = Emailer._SENDER
-        unsubURL = Urls.get_unsubscribe_url(unsubs_auth)
-        prefURL = Urls.get_preferences_url(pref_auth)
-        msg = Emailer._T_SHIRT_MAIL % (stable_message, days_running, 
-                                       avg_bandwidth, unsubURL, prefURL)
-        send_mail(subj, msg, sender, [recipient], fail_silently=True)
-
-    @staticmethod
-    def send_welcome(recipient):
-        """Sends a welcome email to a stable node operator. The email 
-        alerts the operator about Tor Weather and the or-announce mailing 
-        list.
-
-        @type recipient: str
-        @param recipient: The user's email address.
-        """
-        subj = Emailer._SUBJECT_HEADER + Emailer._WELCOME_SUBJ
-        sender = Emailer._SENDER
-        msg = Emailer._WELCOME_MAIL
-        send_mail(subj, msg, sender, [recipient], fail_silently=True)
-
-    @staticmethod
-    def send_legal(recipient):
-                   # PUT REQUIRED NUMBER OF % PARAMETERS HERE
-        """"""
-        subj = Emailer._SUBJECT_HEADER + Emailer._WELCOME_SUBJ
-        sender = Emailer._SENDER
-        msg = Emailer._LEGAL_MAIL #% PUT PARAMETERS HERE
-        send_mail(subj, msg, sender, [recipient], fail_silently=True)
->>>>>>> 4927423d
