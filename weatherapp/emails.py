--- conflicted
+++ resolved
@@ -142,113 +142,62 @@
 Legal mumbo jumbo
 """
 
-<<<<<<< HEAD
-def send_confirmation(recipient,
-                      conf_auth,
-                      sender = _SENDER,
-                      subj_header = _SUBJECT_HEADER):
-    subj = _SUBJ_HEADER + _CONFIRMATION_SUBJ
-    msg = _CONFIRMATION_MAIL % baseURL + '/confirm/' + conf_auth + '/'
-    send_mail(subj, msg, sender, [recipient], fail_silently=True)
-
-def send_confirmed(recipient,
-                   fingerprint,
-                   unsub_auth,
-                   pref_auth,
-                   sender = _SENDER,
-                   subj_header = _SUBJECT_HEADER):
-    subj = _SUBJ_HEADER + _CONFIRMED_SUBJ
-    unsubURL = baseURL + '/unsubscribe/' + unsub_auth + '/'
-    prefURL = baseURL + '/preferences/' + pref_auth + '/'
-    msg = _CONFIRMED_MAIL % fingerprint, unsubURL, prefURL 
-    send_mail(subj, msg, sender, [recipient], fail_silently=True)
-
-def send_node_down(recipient,
-                   fingerprint,
-                   grace_pd,
-                   unsub_auth,
-                   pref_auth,
-                   sender = _SENDER,
-                   subj_header = _SUBJECT_HEADER):
-    subj = _SUBJ_HEADER + _NODE_DOWN_SUBJ
-    unsubURL = baseURL + '/unsubscribe/'+ unsub_auth + '/'
-    prefURL = baseURL + '/preferences/' + pref_auth + '/'
-    msg = _NODE_DOWN_MAIL % fingerprint, grace_pd, unsubURL, prefURL
-    send_mail(subj, msg, sender, [recipient], fail_silently=True)
-
-def send_t_shirt(recipient,
-                 unsub_auth,
-                 pref_auth,
-                 sender = _SENDER,
-                 subj_header = _SUBJECT_HEADER):
-    subj = _SUBJ_HEADER + _T_SHIRT_SUBJ
-    unsubURL = baseURL + '/unsubscribe/' + unsub_auth + '/'
-    prefURL = baseURL + '/preferences/' + pref_auth + '/'
-    msg = _T_SHIRT_MAIL % unsubURL, prefURL
-    send_mail(subj, msg, sender, [recipient], fail_silently=True)
-
-def send_welcome(recipient,
-                 sender = _SENDER,
-                 subj_header = _SUBJECT_HEADER):
-    subj = _SUBJ_HEADER + _WELCOME_SUBJ
-    msg = _WELCOME_MAIL 
-    send_mail(subj, msg, sender, [recipient], fail_silently=True)
-
-def send_legal(recipient,
-               # PUT REQUIRED NUMBER OF % PARAMETERS HERE
-               sender = _SENDER,
-               subj_header = _SUBJECT_HEADER):
-    subj = _SUBJ_HEADER + _WELCOME_SUBJ
-    msg = _LEGAL_MAIL #% PUT PARAMETERS HERE
-    send_mail(subj, msg, sender, [recipient], fail_silently=True)
-=======
 class Emailer:
     def send_confirmation(recipient,
-                          # PUT REQUIRED NUMBER OF % PARAMETERS HERE
+                          conf_auth,
                           sender = _SENDER,
                           subj_header = _SUBJECT_HEADER):
         subj = _SUBJ_HEADER + _CONFIRMATION_SUBJ
-        msg = _CONFIRMATION_MAIL #% PUT PARAMETERS HERE
+        msg = _CONFIRMATION_MAIL % baseURL + '/confirm/' + conf_auth + '/'
         send_mail(subj, msg, sender, [recipient], fail_silently=True)
 
     def send_confirmed(recipient,
-                       # PUT REQUIRED NUMBER OF % PARAMETERS HERE
+                       fingerprint,
+                       unsub_auth,
+                       pref_auth,
                        sender = _SENDER,
                        subj_header = _SUBJECT_HEADER):
         subj = _SUBJ_HEADER + _CONFIRMED_SUBJ
-        msg = _CONFIRMED_MAIL #% PUT PARAMETERS HERE
+        unsubURL = baseURL + '/unsubscribe/' + unsub_auth + '/'
+        prefURL = baseURL + '/preferences/' + pref_auth + '/'
+        msg = _CONFIRMED_MAIL % fingerprint, unsubURL, prefURL 
         send_mail(subj, msg, sender, [recipient], fail_silently=True)
 
     def send_node_down(recipient,
-                       # PUT REQUIRED NUMBER OF % PARAMETERS HERE
+                       fingerprint,
+                       grace_pd,
+                       unsub_auth,
+                       pref_auth,
                        sender = _SENDER,
                        subj_header = _SUBJECT_HEADER):
         subj = _SUBJ_HEADER + _NODE_DOWN_SUBJ
-        msg = _NODE_DOWN_MAIL #% PUT PARAMETERS HERE
+        unsubURL = baseURL + '/unsubscribe/'+ unsub_auth + '/'
+        prefURL = baseURL + '/preferences/' + pref_auth + '/'
+        msg = _NODE_DOWN_MAIL % fingerprint, grace_pd, unsubURL, prefURL
         send_mail(subj, msg, sender, [recipient], fail_silently=True)
 
     def send_t_shirt(recipient,
-                     # PUT REQUIRED NUMBER OF % PARAMETERS HERE
+                     unsub_auth,
+                     pref_auth,
                      sender = _SENDER,
                      subj_header = _SUBJECT_HEADER):
         subj = _SUBJ_HEADER + _T_SHIRT_SUBJ
-        msg = _T_SHIRT_MAIL #% PUT PARAMETERS HERE
+        unsubURL = baseURL + '/unsubscribe/' + unsub_auth + '/'
+        prefURL = baseURL + '/preferences/' + pref_auth + '/'
+        msg = _T_SHIRT_MAIL % unsubURL, prefURL
         send_mail(subj, msg, sender, [recipient], fail_silently=True)
 
     def send_welcome(recipient,
-                     # PUT REQUIRED NUMBER OF % PARAMETERS HERE
                      sender = _SENDER,
                      subj_header = _SUBJECT_HEADER):
         subj = _SUBJ_HEADER + _WELCOME_SUBJ
-        msg = _WELCOME_MAIL #% PUT PARAMETERS HERE
-        send_mail(subj, msg, sender, [recipient], fail_silently=True)
-
+        msg = _WELCOME_MAIL 
+        send_mail(subj, msg, sender, [recipient], fail_silently=True)
+    
     def send_legal(recipient,
                    # PUT REQUIRED NUMBER OF % PARAMETERS HERE
                    sender = _SENDER,
                    subj_header = _SUBJECT_HEADER):
         subj = _SUBJ_HEADER + _WELCOME_SUBJ
         msg = _LEGAL_MAIL #% PUT PARAMETERS HERE
-        send_mail(subj, msg, sender, [recipient], fail_silently=True)
->>>>>>> 06ca400c
-
+        send_mail(subj, msg, sender, [recipient], fail_silently=True)