"""The emails module contains methods to send individual confirmation and confirmed emails as well as methods to return tuples needed by Django's 
send_mass_mail() method, which is called after all notification checks are run 
to send necessary emails. 

@var
"""
# --------- DOCUMENT THE VARS ---------------------------
from django.core.mail import send_mail
<<<<<<< HEAD
from weather.config.web_directory import Urls

"""The emails module contains email templates and methods to send Weather 
Report emails to Tor Weather users."""
=======
from weather.config import url_helper
>>>>>>> 55c50815

_SENDER = 'tor-ops@torproject.org'
_SUBJECT_HEADER = '[Tor Weather] '

_CONFIRMATION_SUBJ = 'Confirmation Needed'
_CONFIRMATION_MAIL = "Dear human,\n\n" +\
    "This is the Tor Weather Report system.\n\n" +\
    "Someone (possibly you) has requested that status monitoring "+\
<<<<<<< HEAD
    " information about a Tor node (id: %s) be sent to this email "+\
=======
    "information about a Tor node (id: %s) be sent to this email "+\
>>>>>>> 55c50815
    "address.\n\nIf you wish to confirm this request, please visit the "+\
    "following url:\n\n%s\n\nIf you do not wish to receive Tor Weather "+\
    "Reports, you don't need to do anything. You shouldn't hear from us "+\
    "again.\n"

_CONFIRMED_SUBJ = 'Confirmation Successful'
_CONFIRMED_MAIL="Dear human,\n\nThis is the Tor Weather Report "+\
    "system.You successfully subscribed for Weather Reports about a Tor "+\
    "node (id: %s)\n\nYou can unsubscribe from these reports at any time "+\
    "by visiting the following url:\n\n%s\n\n or change your Tor Weather "+\
    "notification preferences here: \n\n%s\n"

_NODE_DOWN_SUBJ = 'Node Down!'
_NODE_DOWN_MAIL = "This is a Tor Weather Report.\n\n" +\
    "It appears that a Tor node you elected to monitor (node id: %s) " +\
    "has been uncontactable through the Tor network for at least %s "+\
    "hour(s). You may wish to look at it to see why.\n\n You can "+\
    "unsubscribe from these reports at any time by visiting the "+\
    "following url:\n\n%s\n\n or change your Tor Weather notification "+\
    "preferences here:\n\n%s\n"
# ------------------------------------------------------------------
# CONFIGURE THIS!
# ------------------------------------------------------------------
_OUT_OF_DATE_SUBJ = 'Node Out of Date!'
_OUT_OF_DATE_MAIL = "This is a Tor Weather Report.\n\n"+\
    "It appears that a Tor node you elected to monitor (node id: %s) "+\
    "is running an out of date version of Tor. You can download the "+\
    "latest version of Tor at %s.\n\n You can unsubscribe from these "+\
    "reports at any time by visiting the following url:\n\n%s\n\n"+\
    "or change your Tor Weather notification preferences here:\n\n%s\n"

<<<<<<< HEAD
_LOW_BANDWIDTH_SUBJ = 'Low bandwidth!'
_LOW_BANDWIDTH_MAIL = "The is a Tor Weather Report.\n\n"+\
    "It appears that a tor node you elected to monitor (node id: %s) "+\
    "has had an observed bandwidth of less than 50KB/s for at least %s "+\
    "hours(s). You may wish to look at it to see why.\n\n You can "+\
    "unsubscribe from these reports at any time by visiting the "+\
    "following url:\n\n%s\n\n or change your Tor Weather notification "\
    "preferences here:\n\n%s\n"

=======
>>>>>>> 55c50815
_T_SHIRT_SUBJ = 'Congratulations! Have a T-shirt!'
_T_SHIRT_MAIL = "This is a Tor Weather Report.\n\n"+\
    "Congratulations! The node you are observing has been %s for %s "+\
    "days with an average bandwidth of %s KB/s," +\
    "which makes the operator eligible to receive an official Tor "+\
    "T-shirt! If you're interested in claiming your shirt, please visit "+\
    "the following link for more information.\n\n"+\
    "http://www.torproject.org/tshirt.html"+\
    "\n\nYou might want to include this message in your email. "+\
    "\n\nThank you for your contribution to the Tor network!"+\
    "You can unsubscribe from these reports at any time by visiting the "+\
    "following url:\n\n%s\n\nor change your Tor Weather notification "+\
    "preferences here:\n\n%s\n"


_WELCOME_SUBJ = 'Welcome to Tor!'
_WELCOME_MAIL = "Hello and welcome to Tor!\n\n" +\
<<<<<<< HEAD
    "We've noticed that your Tor node has been running long enough to be "+\
=======
    "We've noticed that your Tor node %s(id = %s) has been running long "+\
    "enough to be "+\
>>>>>>> 55c50815
    "flagged as \"stable\". First, we would like to thank you for your "+\
    "contribution to the Tor network! As Tor grows, we require ever more "+\
    "nodes to optomize browsing speed and reliability for our users. "+\
    "Your node is helping to serve the millions of Tor clients out there."+\
    "\n\nAs a node operator, you may be interested in the Tor Weather "+\
    "service, which sends important email notifications when a node is "\
    "down or your version is out of date. We here at Tor consider this "+\
    "service to be vitally important and greatly useful to all node "+\
    "operators. If you're interested in Tor Weather, please visit the "+\
    "following link to register:\n\n"+\
    "https://weather.torproject.org/\n\n"+\
    "You might also be interested in the or-announce mailing list, "+\
    "which is a low volume list for announcements of new releases and "+\
    "critical security updates. To join, send an e-mail message to "+\
    "majordomo@seul.org "+\
    "with no subject and a body of \"subscribe or-announce\". \n\n"+\
    "Thank you again for your contribution to the Tor network! "+\
    "We won't send you any further emails unless you subscribe.\n\n"+\
    "Disclaimer: If you have no idea why you're receiving this email, we "+\
    "sincerely apologize! You shouldn't hear from us again.\n"

# ------------ FORMAT LINK IN WELCOME MAIL --------------------------

_LEGAL_SUBJ = 'Welcome to Tor! Thanks for agreeing to be an exit node!'
_LEGAL_MAIL = """
    Legal mumbo jumbo
    """

def send_confirmation(recipient,
                      fingerprint,
                      confirm_auth):
    """This method sends a confirmation email to the user. The email 
    contains a complete link to the confirmation page, which the user 
    must follow in order to subscribe. The Django method send_mail is
    called with fail_silently=True so that an error is not thrown if the
    mail isn't successfully delivered.
    
    @type recipient: str
    @param recipient: The user's email address
    @type fingerprint: str
    @param fingerprint: The fingerprint of the node this user wishes to
        monitor.
    @type confirm_auth: str
    @param confirm_auth: The user's unique confirmation authorization key.
<<<<<<< HEAD
    @type sender: str
    @param sender: The sender's email address. Default = the stored 
        email address for the Tor Weather Notification System.
    """
    confirm_url = Urls.get_confirm_url(confirm_auth)
    msg = _CONFIRMATION_MAIL % (fingerprint, confirm_url)
    sender = _SENDER
    subj = _SUBJECT_HEADER + _CONFIRMATION_SUBJ
=======
    """
    confirm_url = url_helper.get_confirm_url(confirm_auth)
    msg = Emailer._CONFIRMATION_MAIL % (fingerprint, confirm_url)
    sender = Emailer._SENDER
    subj = Emailer._SUBJECT_HEADER + Emailer._CONFIRMATION_SUBJ
>>>>>>> 55c50815
    send_mail(subj, msg, sender, [recipient], fail_silently=True)

def send_confirmed(recipient,
                   fingerprint,
                   unsubs_auth,
                   pref_auth):
    """Sends an email to the user after their subscription is successfully
    confirmed. The email contains links to change preferences and 
    unsubscribe.
    
    @type recipient: str
    @param recipient: The user's email address
    @type fingerprint: str
    @param fingerprint: The fingerprint of the node this user wishes to
        monitor.
<<<<<<< HEAD
    @type unsub_auth: str
    @param unsub_auth: The user's unique unsubscribe auth key
    @type pref_auth: str
    @param pref_auth: The user's unique preferences auth key
    """
    subj = _SUBJECT_HEADER + _CONFIRMED_SUBJ
    sender = _SENDER
    unsubURL = Urls.get_unsubscribe_url(unsubs_auth)
    prefURL = Urls.get_preferences_url(pref_auth)
    msg = _CONFIRMED_MAIL % (fingerprint, unsubURL, prefURL) 
    send_mail(subj, msg, sender, [recipient], fail_silently=False)

def send_node_down(recipient,
                   fingerprint,
                   grace_pd,
                   unsubs_auth,
                   pref_auth):
    """Sends an email to the user about their node being down.
=======
    @type unsubs_auth: str
    @param unsubs_auth: The user's unique unsubscribe auth key
    @type pref_auth: str
    @param pref_auth: The user's unique preferences auth key
    """
    subj = Emailer._SUBJECT_HEADER + Emailer._CONFIRMED_SUBJ
    sender = Emailer._SENDER
    unsubURL = url_helper.get_unsubscribe_url(unsubs_auth)
    prefURL = url_helper.get_preferences_url(pref_auth)
    msg = Emailer._CONFIRMED_MAIL % (fingerprint, unsubURL, prefURL) 
    send_mail(subj, msg, sender, [recipient], fail_silently=False)

def node_down_tuple(recipient, fingerprint, grace_pd, unsubs_auth, pref_auth):
    """Returns the tuple for a node down email.
>>>>>>> 55c50815
    
    @type recipient: str
    @param recipient: The user's email address
    @type fingerprint: str
    @param fingerprint: The fingerprint of the node this user wishes to
        monitor.
    @type grace_pd: int
    @param grace_pd: The amount of downtime specified by the user
    @type unsubs_auth: str
    @param unsubs_auth: The user's unique unsubscribe auth key
    @type pref_auth: str
    @param pref_auth: The user's unique preferences auth key
<<<<<<< HEAD
    """
    subj = _SUBJECT_HEADER + _NODE_DOWN_SUBJ
    sender = _SENDER
    unsubURL = Urls.get_unsubscribe_url(unsubs_auth)
    prefURL = Urls.get_preferences_url(pref_auth)
    msg = _NODE_DOWN_MAIL % (fingerprint, grace_pd, unsubURL,   
                             prefURL)
    send_mail(subj, msg, sender, [recipient], fail_silently=True)

def send_low_bandwidth(recipient, fingerprint, grace_pd, unsubs_auth,
                       pref_auth):
    """Inform C{recipient} that their bandwidth is below 50KB/s
   
    @type recipient: str
    @param recipient: The recipient's email address.
    @type fingerprint: str
    @param fingerprin: The fingerprint of the node this user is monitoring.
    @type: int
    @param grace_pd: The grace period specified by the user.
    @type unsubs_auth: str
    @param unsubs_auth: The user's unique unsubscribe auth key.
    @type pref_auth: str
    @param pref_auth: The user's unique preferences auth key.
    """
    subj = _SUBJECT_HEADER + _LOW_BANDWIDTH_SUBJ
    sender = _SENDER
    unsubURL = Urls.get_unsubscribe_url(unsubs_auth)
    prefURL = Urls.get_preferences_url(pref_auth)
    msg = _LOW_BANDWIDTH_MAIL % (fingerprint, grace_pd, unsubs_auth,
                                 pref_auth)
    send_mail(subj, msg, sender, [recipient], fail_silently=True)

def send_t_shirt(recipient,
=======
    @rtype: tuple
    @return: A tuple listing information about the email to be sent, which is
        used by the send_mass_mail method in updaters.
    """
    subj = Emailer._SUBJECT_HEADER + Emailer._NODE_DOWN_SUBJ
    sender = Emailer._SENDER
    unsubURL = url_helper.get_unsubscribe_url(unsubs_auth)
    prefURL = url_helper.get_preferences_url(pref_auth)
    msg = Emailer._NODE_DOWN_MAIL % (fingerprint, grace_pd, unsubURL,   
                                     prefURL)
    return (subj, msg, sender, [recipient])

def t_shirt_tuple(recipient,
>>>>>>> 55c50815
                 avg_bandwidth,
                 hours_since_triggered,
                 is_exit,
                 unsubs_auth,
                 pref_auth):
<<<<<<< HEAD
    """Sends an email to the user notifying them that their node has
    earned them a T-shirt.
=======
    """Returns a tuple for a t-shirt earned email.
>>>>>>> 55c50815
    
    @type recipient: str
    @param recipient: The user's email address
    @type avg_bandwidth: int
    @param avg_bandwidth: The user's average bandwidth over the
        observed period.
    @type hours_since_triggered: int
    @param hours_since_triggered: The hours since the user's router
        was first viewed as running.
    @type is_exit: bool
    @param is_exit: True if the router is an exit node, False if not.
<<<<<<< HEAD
    @param unsub_auth: The user's unique unsubscribe auth key
    @type pref_auth: str
    @param pref_auth: The user's unique preferences auth key
=======
    @type unsubs_auth: str
    @param unsubs_auth: The user's unique unsubscribe auth key
    @type pref_auth: str
    @param pref_auth: The user's unique preferences auth key
    @rtype: tuple
    @return: A tuple listing information about the email to be sent, which is
        used by the send_mass_mail method in updaters.
>>>>>>> 55c50815
    """
    stable_message = 'running'
    if is_exit:
        node_type += ' as an exit node'
    days_running = hours_since_triggered / 24
    avg_bandwidth = avg_bandwidth / 1000
<<<<<<< HEAD
    subj = _SUBJECT_HEADER + _T_SHIRT_SUBJ
    sender = _SENDER
    unsubURL = Urls.get_unsubscribe_url(unsubs_auth)
    prefURL = Urls.get_preferences_url(pref_auth)
    msg = _T_SHIRT_MAIL % (stable_message, days_running, 
                                   avg_bandwidth, unsubURL, prefURL)
    send_mail(subj, msg, sender, [recipient], fail_silently=True)

def send_welcome(recipient):
    """Sends a welcome email to a stable node operator. The email 
    alerts the operator about Tor Weather and the or-announce mailing 
    list.

    @type recipient: str
    @param recipient: The user's email address.
    """
    subj = _SUBJECT_HEADER + _WELCOME_SUBJ
    sender = _SENDER
    msg = _WELCOME_MAIL
    send_mail(subj, msg, sender, [recipient], fail_silently=True)
=======
    subj = Emailer._SUBJECT_HEADER + Emailer._T_SHIRT_SUBJ
    sender = Emailer._SENDER
    unsubURL = url_helper.get_unsubscribe_url(unsubs_auth)
    prefURL = url_helper.get_preferences_url(pref_auth)
    msg = Emailer._T_SHIRT_MAIL % (stable_message, days_running, 
                                   avg_bandwidth, unsubURL, prefURL)
    return (subj, msg, sender, [recipient])

def welcome_tuple(recipient, fingerprint, exit):
# ---------- CONFIGURE LEGAL INFO  --------------------------------
    """Returns a tuple for the welcome email.

    @type recipient: str
    @param recipient: The user's email address.
    @type fingerprint: str
    @param fingerprint: The fingerprint for the router this user is subscribed
        to.
    @type exit: bool
    @param exit: C{True} if the router is an exit node, C{False} if not.
    @rtype: tuple
    @return: A tuple listing information about the email to be sent, which is
        used by the send_mass_mail method in updaters.
    """
    router = Router.objects.get(fingerprint=fingerprint)
    router_name = router.name
    name = ''
    if router_name != 'Unnamed':
        name = router_name + ', ' 
    subj = Emailer._SUBJECT_HEADER + Emailer._WELCOME_SUBJ
    sender = Emailer._SENDER
    msg = Emailer._WELCOME_MAIL % (name, router.fingerprint)
    return (subj, msg, sender, [recipient])
>>>>>>> 55c50815

def send_legal(recipient):
               # PUT REQUIRED NUMBER OF % PARAMETERS HERE
    """"""
<<<<<<< HEAD
    subj = _SUBJECT_HEADER + _WELCOME_SUBJ
    sender = _SENDER
    msg = _LEGAL_MAIL #% PUT PARAMETERS HERE
=======
    subj = Emailer._SUBJECT_HEADER + Emailer._WELCOME_SUBJ
    sender = Emailer._SENDER
    msg = Emailer._LEGAL_MAIL #% PUT PARAMETERS HERE
>>>>>>> 55c50815
    send_mail(subj, msg, sender, [recipient], fail_silently=True)<|MERGE_RESOLUTION|>--- conflicted
+++ resolved
@@ -6,14 +6,7 @@
 """
 # --------- DOCUMENT THE VARS ---------------------------
 from django.core.mail import send_mail
-<<<<<<< HEAD
-from weather.config.web_directory import Urls
-
-"""The emails module contains email templates and methods to send Weather 
-Report emails to Tor Weather users."""
-=======
 from weather.config import url_helper
->>>>>>> 55c50815
 
 _SENDER = 'tor-ops@torproject.org'
 _SUBJECT_HEADER = '[Tor Weather] '
@@ -22,11 +15,7 @@
 _CONFIRMATION_MAIL = "Dear human,\n\n" +\
     "This is the Tor Weather Report system.\n\n" +\
     "Someone (possibly you) has requested that status monitoring "+\
-<<<<<<< HEAD
-    " information about a Tor node (id: %s) be sent to this email "+\
-=======
     "information about a Tor node (id: %s) be sent to this email "+\
->>>>>>> 55c50815
     "address.\n\nIf you wish to confirm this request, please visit the "+\
     "following url:\n\n%s\n\nIf you do not wish to receive Tor Weather "+\
     "Reports, you don't need to do anything. You shouldn't hear from us "+\
@@ -58,7 +47,6 @@
     "reports at any time by visiting the following url:\n\n%s\n\n"+\
     "or change your Tor Weather notification preferences here:\n\n%s\n"
 
-<<<<<<< HEAD
 _LOW_BANDWIDTH_SUBJ = 'Low bandwidth!'
 _LOW_BANDWIDTH_MAIL = "The is a Tor Weather Report.\n\n"+\
     "It appears that a tor node you elected to monitor (node id: %s) "+\
@@ -68,8 +56,6 @@
     "following url:\n\n%s\n\n or change your Tor Weather notification "\
     "preferences here:\n\n%s\n"
 
-=======
->>>>>>> 55c50815
 _T_SHIRT_SUBJ = 'Congratulations! Have a T-shirt!'
 _T_SHIRT_MAIL = "This is a Tor Weather Report.\n\n"+\
     "Congratulations! The node you are observing has been %s for %s "+\
@@ -87,12 +73,8 @@
 
 _WELCOME_SUBJ = 'Welcome to Tor!'
 _WELCOME_MAIL = "Hello and welcome to Tor!\n\n" +\
-<<<<<<< HEAD
-    "We've noticed that your Tor node has been running long enough to be "+\
-=======
     "We've noticed that your Tor node %s(id = %s) has been running long "+\
     "enough to be "+\
->>>>>>> 55c50815
     "flagged as \"stable\". First, we would like to thank you for your "+\
     "contribution to the Tor network! As Tor grows, we require ever more "+\
     "nodes to optomize browsing speed and reliability for our users. "+\
@@ -137,22 +119,11 @@
         monitor.
     @type confirm_auth: str
     @param confirm_auth: The user's unique confirmation authorization key.
-<<<<<<< HEAD
-    @type sender: str
-    @param sender: The sender's email address. Default = the stored 
-        email address for the Tor Weather Notification System.
-    """
-    confirm_url = Urls.get_confirm_url(confirm_auth)
-    msg = _CONFIRMATION_MAIL % (fingerprint, confirm_url)
-    sender = _SENDER
-    subj = _SUBJECT_HEADER + _CONFIRMATION_SUBJ
-=======
     """
     confirm_url = url_helper.get_confirm_url(confirm_auth)
     msg = Emailer._CONFIRMATION_MAIL % (fingerprint, confirm_url)
     sender = Emailer._SENDER
     subj = Emailer._SUBJECT_HEADER + Emailer._CONFIRMATION_SUBJ
->>>>>>> 55c50815
     send_mail(subj, msg, sender, [recipient], fail_silently=True)
 
 def send_confirmed(recipient,
@@ -168,16 +139,15 @@
     @type fingerprint: str
     @param fingerprint: The fingerprint of the node this user wishes to
         monitor.
-<<<<<<< HEAD
-    @type unsub_auth: str
-    @param unsub_auth: The user's unique unsubscribe auth key
+    @type unsubs_auth: str
+    @param unsubs_auth: The user's unique unsubscribe auth key
     @type pref_auth: str
     @param pref_auth: The user's unique preferences auth key
     """
     subj = _SUBJECT_HEADER + _CONFIRMED_SUBJ
     sender = _SENDER
-    unsubURL = Urls.get_unsubscribe_url(unsubs_auth)
-    prefURL = Urls.get_preferences_url(pref_auth)
+    unsubURL = url_helper.get_unsubscribe_url(unsubs_auth)
+    prefURL = url_helper.get_preferences_url(pref_auth)
     msg = _CONFIRMED_MAIL % (fingerprint, unsubURL, prefURL) 
     send_mail(subj, msg, sender, [recipient], fail_silently=False)
 
@@ -187,7 +157,6 @@
                    unsubs_auth,
                    pref_auth):
     """Sends an email to the user about their node being down.
-=======
     @type unsubs_auth: str
     @param unsubs_auth: The user's unique unsubscribe auth key
     @type pref_auth: str
@@ -202,8 +171,6 @@
 
 def node_down_tuple(recipient, fingerprint, grace_pd, unsubs_auth, pref_auth):
     """Returns the tuple for a node down email.
->>>>>>> 55c50815
-    
     @type recipient: str
     @param recipient: The user's email address
     @type fingerprint: str
@@ -215,41 +182,6 @@
     @param unsubs_auth: The user's unique unsubscribe auth key
     @type pref_auth: str
     @param pref_auth: The user's unique preferences auth key
-<<<<<<< HEAD
-    """
-    subj = _SUBJECT_HEADER + _NODE_DOWN_SUBJ
-    sender = _SENDER
-    unsubURL = Urls.get_unsubscribe_url(unsubs_auth)
-    prefURL = Urls.get_preferences_url(pref_auth)
-    msg = _NODE_DOWN_MAIL % (fingerprint, grace_pd, unsubURL,   
-                             prefURL)
-    send_mail(subj, msg, sender, [recipient], fail_silently=True)
-
-def send_low_bandwidth(recipient, fingerprint, grace_pd, unsubs_auth,
-                       pref_auth):
-    """Inform C{recipient} that their bandwidth is below 50KB/s
-   
-    @type recipient: str
-    @param recipient: The recipient's email address.
-    @type fingerprint: str
-    @param fingerprin: The fingerprint of the node this user is monitoring.
-    @type: int
-    @param grace_pd: The grace period specified by the user.
-    @type unsubs_auth: str
-    @param unsubs_auth: The user's unique unsubscribe auth key.
-    @type pref_auth: str
-    @param pref_auth: The user's unique preferences auth key.
-    """
-    subj = _SUBJECT_HEADER + _LOW_BANDWIDTH_SUBJ
-    sender = _SENDER
-    unsubURL = Urls.get_unsubscribe_url(unsubs_auth)
-    prefURL = Urls.get_preferences_url(pref_auth)
-    msg = _LOW_BANDWIDTH_MAIL % (fingerprint, grace_pd, unsubs_auth,
-                                 pref_auth)
-    send_mail(subj, msg, sender, [recipient], fail_silently=True)
-
-def send_t_shirt(recipient,
-=======
     @rtype: tuple
     @return: A tuple listing information about the email to be sent, which is
         used by the send_mass_mail method in updaters.
@@ -263,18 +195,12 @@
     return (subj, msg, sender, [recipient])
 
 def t_shirt_tuple(recipient,
->>>>>>> 55c50815
                  avg_bandwidth,
                  hours_since_triggered,
                  is_exit,
                  unsubs_auth,
                  pref_auth):
-<<<<<<< HEAD
-    """Sends an email to the user notifying them that their node has
-    earned them a T-shirt.
-=======
     """Returns a tuple for a t-shirt earned email.
->>>>>>> 55c50815
     
     @type recipient: str
     @param recipient: The user's email address
@@ -286,11 +212,6 @@
         was first viewed as running.
     @type is_exit: bool
     @param is_exit: True if the router is an exit node, False if not.
-<<<<<<< HEAD
-    @param unsub_auth: The user's unique unsubscribe auth key
-    @type pref_auth: str
-    @param pref_auth: The user's unique preferences auth key
-=======
     @type unsubs_auth: str
     @param unsubs_auth: The user's unique unsubscribe auth key
     @type pref_auth: str
@@ -298,35 +219,12 @@
     @rtype: tuple
     @return: A tuple listing information about the email to be sent, which is
         used by the send_mass_mail method in updaters.
->>>>>>> 55c50815
     """
     stable_message = 'running'
     if is_exit:
         node_type += ' as an exit node'
     days_running = hours_since_triggered / 24
     avg_bandwidth = avg_bandwidth / 1000
-<<<<<<< HEAD
-    subj = _SUBJECT_HEADER + _T_SHIRT_SUBJ
-    sender = _SENDER
-    unsubURL = Urls.get_unsubscribe_url(unsubs_auth)
-    prefURL = Urls.get_preferences_url(pref_auth)
-    msg = _T_SHIRT_MAIL % (stable_message, days_running, 
-                                   avg_bandwidth, unsubURL, prefURL)
-    send_mail(subj, msg, sender, [recipient], fail_silently=True)
-
-def send_welcome(recipient):
-    """Sends a welcome email to a stable node operator. The email 
-    alerts the operator about Tor Weather and the or-announce mailing 
-    list.
-
-    @type recipient: str
-    @param recipient: The user's email address.
-    """
-    subj = _SUBJECT_HEADER + _WELCOME_SUBJ
-    sender = _SENDER
-    msg = _WELCOME_MAIL
-    send_mail(subj, msg, sender, [recipient], fail_silently=True)
-=======
     subj = Emailer._SUBJECT_HEADER + Emailer._T_SHIRT_SUBJ
     sender = Emailer._SENDER
     unsubURL = url_helper.get_unsubscribe_url(unsubs_auth)
@@ -359,18 +257,11 @@
     sender = Emailer._SENDER
     msg = Emailer._WELCOME_MAIL % (name, router.fingerprint)
     return (subj, msg, sender, [recipient])
->>>>>>> 55c50815
 
 def send_legal(recipient):
                # PUT REQUIRED NUMBER OF % PARAMETERS HERE
     """"""
-<<<<<<< HEAD
-    subj = _SUBJECT_HEADER + _WELCOME_SUBJ
-    sender = _SENDER
-    msg = _LEGAL_MAIL #% PUT PARAMETERS HERE
-=======
     subj = Emailer._SUBJECT_HEADER + Emailer._WELCOME_SUBJ
     sender = Emailer._SENDER
     msg = Emailer._LEGAL_MAIL #% PUT PARAMETERS HERE
->>>>>>> 55c50815
     send_mail(subj, msg, sender, [recipient], fail_silently=True)