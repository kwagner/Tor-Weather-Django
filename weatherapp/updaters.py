import socket, sys, os
import ctlutil
import config
from emails import Emailer
import datetime 
from models import *

class SubscriptionChecker:
    """A class for checking and updating the various subscription types"""
    
    def __init__(self, ctl_util):
        self.ctl_util = ctl_util
    
    def check_node_down(self):
        """Check if all nodes with L{NodeDownSub} subscriptions are up or down,
        and send emails and update subscription data as necessary."""

        #All node down subscriptions
        subscriptions = NodeDownSub.objects.all()

        for subscription in subscriptions:
            #only check subscriptions of confirmed subscribers
            if subscription.subscriber.confirmed:
                is_up = subscription.subscriber.router.up 

                if is_up:
                    if subscription.triggered:
                       subscription.triggered = False
                       subscription.last_changed = datetime.now()
                else:
                    if subscription.triggered:
                        #if subscription.should_email():------enable after debugging---
                        recipient = subscription.subscriber.email
                        fingerprint = subscription.subscriber.router.fingerprint
                        grace_pd = subscription.grace_pd
                        unsubs_auth = subscription.subscriber.unsubs_auth
                        pref_auth = subscription.subscriber.pref_auth
                        
                        Emailer.send_node_down(recipient, fingerprint, grace_pd,
                                                unsubs_auth, pref_auth)
                        subscription.emailed = True 
                    else:
                        subscription.triggered = True
                        subscription.last_changed = datetime.now()
                subscription.save()

    def check_out_of_date(self):
        # TO DO ------------------------------------------------- EXTRA FEATURE 
        # IMPLEMENT THIS ------------------------------------------------------
        pass

    def check_below_bandwidth(self):
        # TO DO ------------------------------------------------- EXTRA FEATURE
        # IMPLEMENT THIS ------------------------------------------------------
        pass

    def check_earn_tshirt(self):
        """Check all L{TShirtSub} subscriptions and send an email if necessary. 
        If the node is down, the trigger flag set to False. The average 
        bandwidth is calculated if triggered is True. This method uses the 
        should_email method in the TShirtSub class."""

        subscriptions = TShirtSub.objects.all()

        for subscription in subscriptions:
            # first, update the database 
            router = subscription.subscriber.router
            is_up = router.up
            fingerprint = router.fingerprint
            if not is_up:
                # reset the data if the node goes down
                subscription.triggered = False
                subscription.avg_bandwidth = 0
                subscription.hours_since_triggered = 0
            else:
                descriptor = self.ctl_ultil.get_single_descriptor(fingerprint)
                current_bandwidth = self.ctl_util.get_bandwidth(descriptor)
                if subscription.triggered == False:
                # router just came back, reset values
                    subscription.triggered = True
                    subscription.avg_bandwidth = current_bandwidth
                    subscription.hours_since_triggered = 1
                else:
                # update the avg bandwidth (arithmetic)
                    subscription.avg_bandwidth = 
                       self.ctl_util.get_new_avg_bandwidth(
                               subscription.avg_bandwidth,
                               subscription.hours_since_triggered,
                               current_bandwidth)
                    subscription.hours_since_triggered++

            # now send the email if it's needed
            if subscription.should_email():
                #Emailer.send_

                    
    def check_all(self):
        """Check/update all subscriptions"""
        self.check_node_down()

        #---Add when implemented---
        #self.check_out_of_date()
        #self.check_below_bandwidth()
        #self.check_earn_tshirt()

class RouterUpdater:
    """
    A class for updating the Router table and sending 'welcome' emails
    (welcome email feature not yet implemented)
  
    @type ctl_util: CtlUtil
    @ivar ctl_util: A CtlUtil object for handling interactions with
    TorCtl
    """

    def __init__(self, ctl_util = None):
        """
        Default constructor.

        @type ctl_util: CtlUtil
        @param ctl_util: [optional] The CtlUtil object you want to use.
        By default, creates a new CtlUtil instance.
        """
        self.ctl_util = ctl_util

        if not ctl_util:
            self.ctl_util = ctlutil.CtlUtil()

    def update_all(self):
        """Add ORs we haven't seen before to the database and update the
        information of ORs that are already in the database."""

        #set the 'up' flag to False for every router in the DB
        router_set = Router.objects.all()
        for router in router_set:
            router.up = False
            router.save()

        #Get a list of fingerprint/name tuples in the current descriptor file
        finger_name = self.ctl_util.get_finger_name_list()

        for router in finger_name:

            finger = router[0]
            name = router[1]
            is_up_hiber = self.ctl_util.is_up_or_hibernating(finger)

            if is_up_hiber:
                is_exit = ctl_util.is_exit(finger)
                try:
                    router_data = Router.objects.get(fingerprint = finger)
                    router_data.last_seen = datetime.now()
                    router_data.name = name
                    router_data.up = True
<<<<<<< HEAD
                    router_data.exit = self.ctl_util.is_exit(finger)
=======
                    router_data.exit = is_exit
>>>>>>> 1bb3e275
                    router_data.save()
                except Router.DoesNotExist:
                    #let's add it
                    Router(fingerprint=finger, name=name, exit = is_exit).save()

class Welcomer:
    """A class for informing new relay operators about Weather"""
    def __init__(self, ctl_util = None):
        self.ctl_util = ctl_util
        if ctl_util == None:
            ctl_util = ctlutil.CtlUtil()

    def welcome(self):
        """Send welcome emails to new, stable relay operators"""
        uninformed = Router.objects.filter(welcomed = False)
        for router in uninformed:
            if self.ctl_util.is_stable(router.fingerprint):
                email = self.ctl_util.get_email(router.fingerprint)
                if not email == "":
                   Emailer.send_welcome(email)
                
                #Even if we can't get a router's email, we set welcomed to true
                #so that we don't keep trying to parse their email
                router.welcomed = True
                router.save()
def main():
    """Run all updaters/checkers in proper sequence"""
    ctl_util = ctlutil.CtlUtil()
    router_updater = RouterUpdater(ctl_util)
    welcome = Welcomer(ctl_util)
    subscription_checker = SubscriptionChecker(ctl_util)
    router_updater.update_all()
    welcome.welcome()
    subscription_checker.check_all()

if __name__ == "__main__":
    main()

<|MERGE_RESOLUTION|>--- conflicted
+++ resolved
@@ -152,11 +152,7 @@
                     router_data.last_seen = datetime.now()
                     router_data.name = name
                     router_data.up = True
-<<<<<<< HEAD
-                    router_data.exit = self.ctl_util.is_exit(finger)
-=======
                     router_data.exit = is_exit
->>>>>>> 1bb3e275
                     router_data.save()
                 except Router.DoesNotExist:
                     #let's add it
