import socket
from TorCtl import TorCtl
import ctlutil
import config

<<<<<<< HEAD
class CtlConnection:
    """A class that handles communication with TorCtl"""

    _CONTROL_HOST = "127.0.0.1"
    _CONTROL_PORT = 9051
    _SOCK = socket.socket(socket.AF_INET, socket.SOCK_STREAM)
    _AUTHENTICATOR = config.authenticator

    def __init__(self,
                 control_host = _CONTROL_HOST,
                 control_port = _CONTROL_PORT,
                 sock = _SOCK,
                 authenticator = _AUTHENTICATOR):
        self.control_host = control_host
        self.control_port = control_port
        self.sock = sock
        self.authenticator = authenticator

        self.make_connection()

    def __del__(self):
        self.sock.close()
        del self.sock
        self.sock = None

        try:
            self.connection.close()
        except:
            pass
        
        del self.control
        self.control = None

    def make_connection(self):
        """Establishes connection with the current instance variables.
        Separated out of __init__ in case we ever want to change a
        CtlConnection object's instance variables and re-establish a connection
        """

        self.sock.connect((self.control_host, self.control_port))
        # TO DO -------------------------------------------------- BASE FEATURE
        # ADD ERROR HANDLING FOR CONNECT --------------------------------------

        self.connection = TorCtl.Connection(self.sock)
        self.connection.authenticate(authenticator)

        return connection
=======
>>>>>>> 8516557e

class SubscriptionChecker:
    """A class for checking and updating the various subscription types"""
    
    # TO DO ------------------------------------------------------ BASE FEATURE
    # UPDATE CLASS TO WORK WITH CTLUTIL ---------------------------------------

    def __init__(self):
        self.pinger = TorPing()

    def check_all_down(self):
        """Check if all nodes with node_down subscriptions are up or down, and
        send emails and update subscription data as necessary."""

        #All node down subscriptions
        subscriptions = Subscription.objects.filter(name = "node_down")

        for subscription in subscriptions:
            is_up = self.pinger.ping(subscription.subscriber.router.fingerprint) 
            if is_up:
                if subscription.triggered:
                   subscription.triggered = False
                   subscription.last_changed = datetime.datetime.now()
            else:
                if subscription.triggered:
                    if subscription.should_email():
                        recipient = subscription.subscriber.email
                        Emailer.send_node_down_email(recipient)
                        subscription.emailed = True 
                else:
                    subscription.triggered = True
                    subscription.last_changed = datetime.datetime.now()
        return

    def check_out_of_date():
        # TO DO ------------------------------------------------- EXTRA FEATURE 
        # IMPLEMENT THIS ------------------------------------------------------
        pass

    def check_below_bandwidth():
        # TO DO ------------------------------------------------- EXTRA FEATURE
        # IMPLEMENT THIS ------------------------------------------------------
        pass

    def check_earn_tshirt():
        # TO DO ------------------------------------------------- EXTRA FEATURE
        # IMPLEMENT THIS ------------------------------------------------------
        pass

class RouterUpdater:
    """A class for updating the Router table and sending 'welcome' emails"""

    # TO DO ------------------------------------------------------ BASE FEATURE
    # UPDATE CLASS TO WORK WITH CTLUTIL ---------------------------------------

    def __init__(self):
<<<<<<< HEAD
        self.connection = CtlConnection()

    def get_finger_print_name_list(self):
        # Make a list of tuples of all router fingerprints in descriptor with
        # whitespace removed and router names
        router_list= []

        for desc in desc_list:
            desc_lines = desc.split("\n")
            finger = ""
            for line in desc_lines:
                if line.startswith("opt fingerprint"):
                    finger = line[15:].replace(' ', '')
                if line.startswith("router "):
                    split_line = line.split()
                    name = split_line[1]

            #We ignore ORs that don't publish their fingerprints
            if not finger == "":
                router_list.append((finger, name))

        return router_list
=======
        self.ctl_util = ctlutil.CtlUtil()
>>>>>>> 8516557e

    def update_all(self):
        """Add ORs we haven't seen before to the database and update the
        information of ORs that are already in the database."""

        finger_name = ctl_util.get_finger_name_list()

        for router in finger_name:

            finger = router[0]
            name = router[1]
            is_up = ctl_util.ping(finger)

            if is_up:
                try:
                    router_data = Router.objects.get(fingerprint = finger)
                    router_data.last_seen = datetime.datetime.now()
                    router_data.name = name
                except DoesNotExist:
                    #let's add it
                    new_router = Router(finger, name, False,
                                        datetime.datetime.now())
        return<|MERGE_RESOLUTION|>--- conflicted
+++ resolved
@@ -2,57 +2,6 @@
 from TorCtl import TorCtl
 import ctlutil
 import config
-
-<<<<<<< HEAD
-class CtlConnection:
-    """A class that handles communication with TorCtl"""
-
-    _CONTROL_HOST = "127.0.0.1"
-    _CONTROL_PORT = 9051
-    _SOCK = socket.socket(socket.AF_INET, socket.SOCK_STREAM)
-    _AUTHENTICATOR = config.authenticator
-
-    def __init__(self,
-                 control_host = _CONTROL_HOST,
-                 control_port = _CONTROL_PORT,
-                 sock = _SOCK,
-                 authenticator = _AUTHENTICATOR):
-        self.control_host = control_host
-        self.control_port = control_port
-        self.sock = sock
-        self.authenticator = authenticator
-
-        self.make_connection()
-
-    def __del__(self):
-        self.sock.close()
-        del self.sock
-        self.sock = None
-
-        try:
-            self.connection.close()
-        except:
-            pass
-        
-        del self.control
-        self.control = None
-
-    def make_connection(self):
-        """Establishes connection with the current instance variables.
-        Separated out of __init__ in case we ever want to change a
-        CtlConnection object's instance variables and re-establish a connection
-        """
-
-        self.sock.connect((self.control_host, self.control_port))
-        # TO DO -------------------------------------------------- BASE FEATURE
-        # ADD ERROR HANDLING FOR CONNECT --------------------------------------
-
-        self.connection = TorCtl.Connection(self.sock)
-        self.connection.authenticate(authenticator)
-
-        return connection
-=======
->>>>>>> 8516557e
 
 class SubscriptionChecker:
     """A class for checking and updating the various subscription types"""
@@ -71,7 +20,8 @@
         subscriptions = Subscription.objects.filter(name = "node_down")
 
         for subscription in subscriptions:
-            is_up = self.pinger.ping(subscription.subscriber.router.fingerprint) 
+            is_up = self.pinger.ping( 
+                    subscription.subscriber.router.fingerprint) 
             if is_up:
                 if subscription.triggered:
                    subscription.triggered = False
@@ -109,32 +59,7 @@
     # UPDATE CLASS TO WORK WITH CTLUTIL ---------------------------------------
 
     def __init__(self):
-<<<<<<< HEAD
-        self.connection = CtlConnection()
-
-    def get_finger_print_name_list(self):
-        # Make a list of tuples of all router fingerprints in descriptor with
-        # whitespace removed and router names
-        router_list= []
-
-        for desc in desc_list:
-            desc_lines = desc.split("\n")
-            finger = ""
-            for line in desc_lines:
-                if line.startswith("opt fingerprint"):
-                    finger = line[15:].replace(' ', '')
-                if line.startswith("router "):
-                    split_line = line.split()
-                    name = split_line[1]
-
-            #We ignore ORs that don't publish their fingerprints
-            if not finger == "":
-                router_list.append((finger, name))
-
-        return router_list
-=======
         self.ctl_util = ctlutil.CtlUtil()
->>>>>>> 8516557e
 
     def update_all(self):
         """Add ORs we haven't seen before to the database and update the
