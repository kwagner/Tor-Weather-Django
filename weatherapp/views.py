"""
The views module contains the controllers for the Tor Weather application 
(Django is idiosyncratic in that it names controllers 'views'; models are still
models and views are called templates). This module contains a single 
controller for each page type. The controllers handle form submission and
page rendering/redirection.
"""
from models import Subscriber, NodeDownSub, Router, \
                   SubscribeForm, PreferencesForm
from django.db import models
from django.shortcuts import render_to_response, get_object_or_404
from emails import Emailer
from django.core.context_processors import csrf
from django.http import HttpResponseRedirect, HttpRequest, Http404
from django.http import HttpResponse
from weather.config.web_directory import ErrorMessages, Templates, Urls
import threading

# TO DO --------------------------------------------------------- EXTRA FEATURE
# MOVE THIS TO A MORE GENERAL LOCATION ----------------------------------------
baseURL = "http://localhost:8000"

def home(request):
    """Displays a home page for Tor Weather with basic information about
        the application."""
    url_extension = Urls.get_subscribe_ext()
    return render_to_response(Templates.home, {'sub' : url_extension})

def subscribe(request):
    """Displays the subscription form (all fields empty or default) if the
    form hasn't been submitted. After the user hits the submit button,
    redirects to the pending page if all of the fields were acceptable.
    If the user enters a fingerprint that isn't stored in our database,
    we send them to an error page (see L{fingerprint_error}). If the user
    is already subscribed to that Tor node, they are sent to an error page."""
    
    if request.method == 'POST':
        # handle the submitted form:
        form = SubscribeForm(request.POST)

        # TO DO ------------------------------------------------- EXTRA FEATURE
        # CHECK HOW DJANGO CHECKS EMAIL FIELD, POSSIBLY -----------------------
        if form.is_valid():
            # gets the data from the form, ensuring the input conforms to the
            # types specified in the SubscribeForm object
            addr = form.cleaned_data['email']
            # gets the fingerprint and removes any whitespace characters
            fingerprint = form.cleaned_data['fingerprint'].replace(' ','')
            grace_pd = form.cleaned_data['grace_pd']
            
            # gets a query set of the routers with the given fingerprint
            # (there should be at most one).
            router_query_set = Router.objects.filter(fingerprint = fingerprint)
            
            if len(router_query_set) == 0:
            # we haven't seen this router before. display error page 
                
                #gets the url extension for the fingerprint error page
                url_extension = Urls.get_error_ext('fingerprint_not_found', 
                                                   fingerprint)
                return HttpResponseRedirect(url_extension)

            # the router is in the database, get the Router object
            router = router_query_set[0]

            user_query_set = Subscriber.objects.filter(email=addr,
                                                       router=router) 
            # if the Subscriber is in the set, the user is already subscribed 
            # to this router, so we redirect them.
            if len(user_query_set) > 0:
                user = user_query_set[0]
                url_extension = Urls.get_error_ext('already_subscribed',
                                                   user.pref_auth)
                return HttpResponseRedirect(url_extension)
            
            # Create the subscriber model for the user.
            user = Subscriber(email=addr, router=router)

            # Save the subscriber data to the database.
            user.save()
            
<<<<<<< HEAD
            # spawn a daemon to send the confirmation email
            confirm_auth = user.confirm_auth
            email_thread = threading.Thread(target=Emailer.send_confirmation,
                                        args=[addr, fingerprint, confirm_auth])
            email_thread.setDaemon(True)
            email_thread.start()

=======
>>>>>>> a6bc6de3
# ---------------- Do this for every subscription --------------------------

            # Create the node down subscription and save to db.
            subscription = NodeDownSub(subscriber=user, grace_pd=grace_pd)
            subscription.save()
            
            # send the confirmation email
            confirm_auth = user.confirm_auth
            Emailer.send_confirmation(addr, fingerprint, confirm_auth)

            # Send the user to the pending page.
            url_extension = Urls.get_pending_ext(confirm_auth)
            return HttpResponseRedirect(url_extension)
    else:
        # User hasn't submitted info, so just display empty subscribe form.
        form = SubscribeForm()
    c = {'form' : form}

    # For pages with POST methods, a Cross Site Request Forgery protection
    # key is added to block attacking sites.
    c.update(csrf(request))

    return render_to_response(Templates.subscribe, c)

def pending(request, confirm_auth):
    """The user views the pending page after submitting a registration form.
        The page tells the user that a confirmation email has been sent to 
        the address the user provided."""
    user = get_object_or_404(Subscriber, confirm_auth=confirm_auth)

    if not user.confirmed:
        # TO DO ------------------------------------------------- EXTRA FEATURE
        return render_to_response(Templates.pending, {'email': user.email})

    # Returns the user to the home page if the subscriber has already confirmed
    url_extension = Urls.get_home_ext()
    return HttpResponseRedirect(url_extension)

def confirm(request, confirm_auth):
    """The confirmation page, which is displayed when the user follows the
        link sent to them in the confirmation email"""
    user = get_object_or_404(Subscriber, confirm_auth=confirm_auth)
    router = user.router 

    # get the urls for the user's unsubscribe and prefs pages to add links
    unsubURL = Urls.get_unsubscribe_url(user.unsubs_auth)
    prefURL = Urls.get_preferences_url(user.pref_auth)

    # send an email confirming subscription and providing the links
    Emailer.send_confirmed(user.email, router.fingerprint, unsubs_auth, 
                           pref_auth)

    # get the template for the confirm page
    template = Templates.confirm

    return render_to_response(template, {'email': user.email, 
                                         'fingerprint' : router.fingerprint, 
                                         'nodeName' : router.name, 
                                         'unsubURL' : unsubURL, 
                                         'prefURL' : prefURL})
        
def unsubscribe(request, unsubscribe_auth):
    """The unsubscribe page, which displays a message informing the user
    that they will no longer receive emails at their email address about
    the given Tor node."""
    
    # Get the user and router.
    user = get_object_or_404(Subscriber, unsubs_auth = unsubscribe_auth)
    router = user.router
    
    email = user.email
    router_name = router.name
    fingerprint = router.fingerprint 
    
    # We know the router has a fingerprint, but it might not have a name,
    # format the string.
    name = ""
    if router.name != "Unnamed":
        name += " " + router_name + ","

    # delete the Subscriber (all Subscriptions with a foreign key relationship
    # to this Subscriber are automatically deleted)
    user.delete()

    # get the url extension for the subscribe page to add a link on the page
    url_extension = Urls.get_subscribe_ext()
    # get the unsubscribe template
    template = Templates.unsubscribe
    return render_to_response(template, {'email' : email, 
                                         'name' : name,
                                         'fingerprint' :fingerprint, 
                                         'subURL': url_extension})

def preferences(request, pref_auth):
    """The preferences page, which contains the preferences form initially
        populated by user-specific data"""
    if request.method == "POST":
        # The user submitted the preferences form and is redirected to the 
        # confirmation page.
        form = PreferencesForm(request.POST)
        if form.is_valid():
            grace_pd = form.cleaned_data['grace_pd']
            user = get_object_or_404(Subscriber, pref_auth =pref_auth)

            # Get the node_down subscription so we can update grace_pd.
            node_down_sub = get_object_or_404(NodeDownSub, subscriber = user)
            node_down_sub.grace_pd = grace_pd
            node_down_sub.save()

            url_extension = Urls.get_confirm_pref_ext(pref_auth)
            return HttpResponseRedirect(url_extension) 

    # TO DO ----------------------------------------------------- EXTRA FEATURE
    # SHOULD IMPLEMENT ERROR MESSAGES THAT SAY THE FORM IS --------------------
    # SPECIFIED INCORRECTLY ---------------------------------------------------

    # The user hasn't submitted the form yet or submitted it incorrectly, 
    # so the page with the preferences form is displayed.

    # get the user
    user = get_object_or_404(Subscriber, pref_auth = pref_auth)

    # get the user's router's fingerprint
    fingerprint = user.router.fingerprint

    # get the node down subscription 
    node_down_sub = get_object_or_404(NodeDownSub, subscriber = user)
                
    # the data is used to fill in the form on the preferences page
    # with the user's existing preferences.    
    # this should be updated as the preferences are expanded
    data = {'grace_pd' : node_down_sub.grace_pd}

    # populates a PreferencesForm object with the user's existing prefs.
    form = PreferencesForm(initial=data)    
    
    # maps the form to the template.
    c = {'pref_auth': pref_auth, 'fingerprint': fingerprint, 'form' : form}

    # Creates a CSRF protection key.
    c.update(csrf(request))

    # get the template
    template = Templates.preferences
    # display the page
    return render_to_response(template, c)

def confirm_pref(request, pref_auth):
    """The page confirming that preferences have been changed."""
    user = get_object_or_404(Subscriber, pref_auth = pref_auth)
    prefURL = Urls.get_preferences_url(pref_auth)
    unsubURL = Urls.get_unsubscribe_url(user.unsubs_auth)

    # get the template
    template = Templates.confirm_pref

    # The page includes the unsubscribe and change prefs links
    return render_to_response(template, {'prefURL' : prefURL,
                                         'unsubURL' : unsubURL})

# ------------------- REMOVE? --------------------------------------------

#def fingerprint_error(request, fingerprint):
#    """The page that is displayed when a user tries to subscribe to a node
#    that isn't stored in the database. The page includes information
#    regarding potential problems and references the fingerprint the user
#    entered into the form.
#    
#    @type fingerprint: str
#    @param fingerprint: The fingerprint the user entered in the subscribe form.
#    """
#    # get the template
#    template = Templates.fingerprint_error
#
#    #display the page
#    return render_to_response(template, {'fingerprint' : fingerprint})

# --------------------------------------------------------------------------

def error(request, error_type, key):
    """The generic error page, which displays a message based on the error
    type passed to this controller.
    
    @type error_type: str
    @param error_type: A description of the type of error encountered."""
    
    # get the appropriate error message
    message = ErrorMessages.get_error_message(error_type, key)

    # get the error template
    template = Templates.error

    # display the page
    return render_to_response(template, {'error_message' : message})

def run_updaters(request):
    """
    Runs all updaters when the appropriate request is made from localhost.
    If any other ip tries to do this, displays 404 error.
    """

    client_address = request.META['REMOTE_ADDR'] 

    #Only allow localhost to make this request.
    #We need to make sure this works!!!
    if client_address == "127.0.0.1":
        updaters.run_all() 
    else:
        raise Http404

    return HttpResponse()<|MERGE_RESOLUTION|>--- conflicted
+++ resolved
@@ -79,7 +79,12 @@
             # Save the subscriber data to the database.
             user.save()
             
-<<<<<<< HEAD
+# ---------------- Do this for every subscription --------------------------
+
+            # Create the node down subscription and save to db.
+            subscription = NodeDownSub(subscriber=user, grace_pd=grace_pd)
+            subscription.save()
+
             # spawn a daemon to send the confirmation email
             confirm_auth = user.confirm_auth
             email_thread = threading.Thread(target=Emailer.send_confirmation,
@@ -87,21 +92,10 @@
             email_thread.setDaemon(True)
             email_thread.start()
 
-=======
->>>>>>> a6bc6de3
-# ---------------- Do this for every subscription --------------------------
-
-            # Create the node down subscription and save to db.
-            subscription = NodeDownSub(subscriber=user, grace_pd=grace_pd)
-            subscription.save()
-            
-            # send the confirmation email
-            confirm_auth = user.confirm_auth
-            Emailer.send_confirmation(addr, fingerprint, confirm_auth)
-
             # Send the user to the pending page.
             url_extension = Urls.get_pending_ext(confirm_auth)
             return HttpResponseRedirect(url_extension)
+
     else:
         # User hasn't submitted info, so just display empty subscribe form.
         form = SubscribeForm()
@@ -137,9 +131,13 @@
     unsubURL = Urls.get_unsubscribe_url(user.unsubs_auth)
     prefURL = Urls.get_preferences_url(user.pref_auth)
 
-    # send an email confirming subscription and providing the links
-    Emailer.send_confirmed(user.email, router.fingerprint, unsubs_auth, 
-                           pref_auth)
+    # spawn a daemon to send an email confirming subscription and 
+    #providing the links
+    email_thread=threading.Thread(target=Emailer.send_confirmed
+                            args=[user.email, router.fingerprint, unsubs_auth,
+                                pref_auth])
+    email_thread.setDaemon(True)
+    email_thread.start()
 
     # get the template for the confirm page
     template = Templates.confirm
