--- conflicted
+++ resolved
@@ -41,57 +41,6 @@
         form = SubscribeForm(request.POST)
 
         if form.is_valid():
-            # Gets the data from the form, ensuring the input conforms to the
-            # types specified in the SubscribeForm object, and the checks
-            # specified in the SubscribeForm.
-            addr = form.cleaned_data['email']
-<<<<<<< HEAD
-            fingerprint = form.cleaned_data['fingerprint']
-            grace_pd = form.cleaned_data['grace_pd']
-=======
-            # gets the fingerprint and removes any whitespace characters
-            fingerprint = form.cleaned_data['fingerprint']
-            grace_pd = form.cleaned_data['grace_pd']
-            
-            # gets the router object (we make sure it's there in the custom
-            # clean_fingerprint() method in the SubscribeForm class) 
-            router = Router.objects.get(fingerprint = fingerprint)
-            
-            user_query_set = Subscriber.objects.filter(email=addr,
-                                                       router=router) 
-            # if the Subscriber is in the set, the user is already subscribed 
-            # to this router, so we redirect them.
-            if len(user_query_set) > 0:
-                user = user_query_set[0]
-
-                url_extension = Urls.get_error_ext('already_subscribed',
-                                                   user.pref_auth)
-                return HttpResponseRedirect(url_extension)
-            
-            # Create the subscriber model for the user.
-            user = Subscriber(email=addr, router=router)
-
-            # Save the subscriber data to the database.
-            user.save()
-            
-# ---------------- Do this for every subscription --------------------------
-
-            # Create the node down subscription and save to db.
-            subscription = NodeDownSub(subscriber=user, grace_pd=grace_pd)
-            subscription.save()
-
-            # spawn a daemon to send the confirmation email
-            confirm_auth = user.confirm_auth
-            email_thread = threading.Thread(target=Emailer.send_confirmation,
-                                        args=[addr, fingerprint, confirm_auth])
-            email_thread.setDaemon(True)
-            email_thread.start()
-
-            # Send the user to the pending page.
-            url_extension = Urls.get_pending_ext(confirm_auth)
-            return HttpResponseRedirect(url_extension)
->>>>>>> d0817da9
-
             # Tries to save the new subscriber, but redirects if saving the
             # subscriber failed becuase of the subscriber already existing
             try:
@@ -158,13 +107,8 @@
     # spawn a daemon to send an email confirming subscription and 
     #providing the links
     email_thread=threading.Thread(target=Emailer.send_confirmed,
-<<<<<<< HEAD
-                            args=[user.email, router.fingerprint, unsubs_auth,
-                                pref_auth])
-=======
                             args=[user.email, router.fingerprint, 
                                   user.unsubs_auth, user.pref_auth])
->>>>>>> d0817da9
     email_thread.setDaemon(True)
     email_thread.start()
 
