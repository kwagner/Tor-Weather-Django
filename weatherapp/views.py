"""
The views module contains the controllers for the Tor Weather application 
(Django is idiosyncratic in that it names controllers 'views'; models are still
models and views are called templates). This module contains a single 
controller for each page type. The controllers handle form submission and
page rendering/redirection.
"""
from models import Subscriber, Subscription, Router, \
                   SubscribeForm, PreferencesForm
from django.db import models
from django.shortcuts import render_to_response, get_object_or_404
from emails import Emailer
from django.core.context_processors import csrf
from django.http import HttpResponseRedirect, HttpRequest, Http404
from django.http import HttpResponse

# TO DO --------------------------------------------------------- EXTRA FEATURE
# MOVE THIS TO A MORE GENERAL LOCATION ----------------------------------------
baseURL = "http://localhost:8000"

def home(request):
    """Displays a home page for Tor Weather with basic information about
        the application."""
    # TO DO ----------------------------------------------------- EXTRA FEATURE
    # MOVE THE URLS TO A GENERAL LOCATION -------------------------------------
    subscribe = '/subscribe/' 
    return render_to_response('home.html', {'sub' : subscribe})

def subscribe(request):
    """Displays the subscription form (all fields empty or default) if the
    form hasn't been submitted. After the user hits the submit button,
    redirects to the pending page if all of the fields were acceptable.
    If the user enters a fingerprint that isn't stored in our database,
    we send them to an error page (see L{fingerprint_error}). If the user
    is already subscribed to that Tor node, they are sent to an error page."""
    
    if request.method == 'POST':
        # handle the submitted form:
        form = SubscribeForm(request.POST)

        # TO DO ------------------------------------------------- EXTRA FEATURE
        # CHECK HOW DJANGO CHECKS EMAIL FIELD, POSSIBLY -----------------------
        # ADD A SECOND EMAIL FIELD FOR CONFIRMATION ---------------------------
        if form.is_valid():
            addr = form.cleaned_data['email']
            fingerprint = form.cleaned_data['fingerprint']
            grace_pd = form.cleaned_data['grace_pd']
            
<<<<<<< HEAD
            router_list = Router.objects.multifilter(fingerprint=fingerprint)
            if router_list != Router.objects.none():
                router = router_list[0]
                router_pk = router.id
            else:
                # TO DO ----------------------------------------- EXTRA FEATURE
                # MOVE THE URLS TO A GENERAL LOCATION -------------------------
                return HttpResponseRedirect('/fingerprint_error/' +
                                            'fingerprint' + '/')
=======
            router_primary_key = 0
            # this will store the router's primary key, which we need to add
            # the subscriber to the database
            try:
                router = Router.objects.get(fingerprint = fingerprint)
                router_primary_key = router.id
            except Router.DoesNotExist:
                return HttpResponseRedirect('/fingerprint_error/' +\
                    fingerprint + '/')

            try:
                user = Subscriber.objects.get(email=addr, 
                                              router=router_primary_key)
                # if no error is raised, the user is already subscribed to
                # this router, so we redirect them.
                return HttpResponseRedirect('/error/already_subscribed/'+\
                    user.id+'/')
# ---------------------------------------------------------------------
#   Should redirect to a specific error page (already subscribed)
# ---------------------------------------------------------------------
            except Subscriber.DoesNotExist:
                # the user isn't subscribed yet, send the email & add them
                pass 
# ---------------------------------------------------------------------
#  make sure the method name is correct for sending the email
# ---------------------------------------------------------------------
            Emailer.send_confirmation(addr, fingerprint, user.confirm_auth)
>>>>>>> 150f72dc
            
            # If there is already a subscriber with same email address and 
            # router, then they're already subscribed and probably don't mean
            # to subscribe again.
            user_list = Subscriber.objects.multifilter(email=addr,
                                                       router_id=router_pk)
            if user_list != Subscriber.objects.none():
                user = user_list[0]
                # TO DO ----------------------------------------- EXTRA FEATURE
                # MOVE THE URLS TO A GENERAL LOCATION -------------------------
                return HttpResponseRedirect('/error/already_subscribed/' + 
                                            user.id + '/')
                
            Emailer.send_confirmation(addr, fingerprint, user.confirm_auth)
            
            # Create the subscriber model for the user.
            user = Subscriber(email=addr, router=router_pk)

            # Save the subscriber data to the database.
            user.save()
            
            # Create the node_down subscription and save to db.
            # TO DO --------------------------------------------- EXTRA FEATURE
            # MOVE THE SUBSCRIPTION NAMES TO A GENERAL LOCATION ---------------
            subscription = Subscription(subscriber=user, name='node_down', 
                grace_pd=grace_pd)
            subscription.save()

            # Send the user to the pending page.
            return HttpResponseRedirect('/pending/'+user.id+'/')
    else:
        # User hasn't submitted info, so just display empty subscribe form.
        form = SubscribeForm()
        c = {'form' : form}

        # For pages with POST methods, a Cross Site Request Forgery protection
        # key is added to block attacking sites.
        c.update(csrf(request))

    # TO DO ----------------------------------------------------- EXTRA FEATURE
    # MOVE THE URLS TO A GENERAL LOCATION -------------------------------------
    return render_to_response('subscribe.html', c)

def pending(request, subscriber_id):
    """The user views the pending page after submitting a registration form.
        The page tells the user that a confirmation email has been sent to 
        the address the user provided."""
    user = get_object_or_404(Subscriber, pk=subscriber_id)

    if ! user.confirmed:
        # TO DO ------------------------------------------------- EXTRA FEATURE
        # MOVE THE URLS TO A GENERAL LOCATION ---------------------------------
        return render_to_response('pending.html', {'email': sub.email})

    # Returns the user to the home page if the subscriber has already confirmed
    return HttpResponseRedirect('/$')

def confirm(request, confirm_auth_id):
    """The confirmation page, which is displayed when the user follows the
        link sent to them in the confirmation email"""
    user = get_object_or_404(Subscriber, confirm_auth=confirm_auth_id)
<<<<<<< HEAD
    rout = Router.objects.get(pk=sub.router)

    # TO DO ----------------------------------------------------- EXTRA FEATURE
    # MOVE THE URLS TO A GENERAL LOCATION -------------------------------------
    unsubURL = baseURL + "/unsubscribe/" + suber.unsubs_auth + "/"
    prefURL = baseURL + "/preferences/" + suber.pref_auth + "/"
    return render_to_response('confirm.html', {'email': sub.email, 
            'fingerprint' : rout.fingerprint, 'nodeName' : rout.name, 
=======
    router = Router.objects.get(pk=user.router)
    unsubURL = baseURL + "/unsubscribe/" + user.unsubs_auth + "/"
    prefURL = baseURL + "/preferences/" + user.pref_auth + "/"

    Emailer.send_confirmed(user.email, router.fingerprint, user.unsubs_auth, 
                           user.pref_auth)
    return render_to_response('confirm.html', {'email': user.email, 
            'fingerprint' : router.fingerprint, 'nodeName' : router.name, 
>>>>>>> 150f72dc
            'unsubURL' : unsubURL, 'prefURL' : prefURL})
#---------------CHECK THIS TEMPLATE-------------------------------------
        
def unsubscribe(request, unsubscribe_auth_id):
    """The unsubscribe page, which displays a message informing the user
    that they will no longer receive emails at their email address about
    the given Tor node."""
    
    # Get the user and router.
    user = get_object_or_404(Subscriber, unsubs_auth = unsubscribe_auth_id)
    router = get_object_or_404(Router, pk = user.router.id)
    
    email = user.email
    router_name = router.name
    fingerprint = router.fingerprint 
    
    # We know the router has a fingerprint, but it might not have a name.
    name = ""
    if router.name != "Unnamed":
        name += " " + router_name + ","

    # delete the Subscriber (all Subscriptions with a foreign key relationship
    # to this Subscriber are automatically deleted)
    user.delete()

    return render_to_response('unsubscribe.html', {'email' : email, 'name' : 
            name, 'fingerprint' : fingerprint})

def preferences(request, preferences_auth_id):
    """The preferences page, which contains the preferences form initially
        populated by user-specific data"""
    if request.method == "POST":
        # The user submitted the preferences form and is redirected to the 
        # confirmation page.
        form = PreferencesForm(request.POST)
        if form.is_valid():
            grace_pd = form.cleaned_data['grace_pd']
            user = get_object_or_404(Subscriber, pref_auth = 
                                     preferences_auth_id)

            # Get the node_down subscription so we can update grace_pd.
            node_down_sub = get_object_or_404(Subscription, subscriber = user,
                name = node_down)
            node_down_sub.update(grace_pd = grace_pd)
            return HttpResponseRedirect('confirm_pref/'+preferences_auth_id+'/',
                    preferences_auth_id) 

    #the user hasn't submitted the form yet or submitted it incorrectly, 
    # so the page with the preferences form is displayed.

    # get the user
    user = get_object_or_404(Subscriber, pref_auth = preferences_auth_id)
    # get the node down subscription 
    node_down_sub = get_object_or_404(Subscription, subscriber = user, 
                name = node_down)

    # the data is used to fill in the form on the preferences page
    # with the user's existing preferences.    
    # this should be updated as the preferences are expanded
    data = {'grace_pd' : node_down_sub.grace_pd}

    # populates a PreferencesForm object with the user's existing prefs
    form = PreferencesForm(initial=data)    
    
    # maps the form to the template
    c = {'form' : form}

    # Creates a CSRF protection key
    c.update(csrf(request))
    return render_to_response('preferences.html', c)

def confirm_pref(request, preferences_auth_id):
    """The page confirming that preferences have been changed."""
    prefURL = baseURL + '/preferences/' + preferences_auth_id + '/'
    user = get_object_or_404(Subscriber, pref_auth = preferences_auth_id)
    unsubURL = baseURL + '/unsubscribe/' + user.unsub_auth + '/'

    # The page includes the unsubscribe and change prefs links
    return render_to_response('confirm_pref.html', {'prefURL' : prefURL,
            'unsubURL' : unsubURL})

def fingerprint_error(request, fingerprint):
    """The page that is displayed when a user tries to subscribe to a node
    that isn't stored in the database. The page includes information
    regarding potential problems."""
    return render_to_response('fingerprint_error.html', {'fingerprint' :
        fingerprint})

def error(request, error_type, user_id):
    """The generic error page, which displays a message based on the error
    type passed to this controller."""
    
    #user = get_object_or_404(Subscriber, id=user_id)
    __ALREADY_SUBSCRIBED = "You are already subscribed to receive email" +\
        "alerts about the node you specified. If you'd like, you can" +\
        " <a href = '%s'>change your preferences here</a>" % baseURL #+\
        #'/preferences/' + user.pref_auth + '/'
#----------------------------------------------------------------------
# FIX THIS LINK STUFF
#----------------------------------------------------------------------

    if error_type == already_subscribed:
        message = __ALREADY_SUBSCRIBED
    return render_to_response('error.html', {'error_message' : message})

def run_updaters(request):
    """
    Runs all updaters when the appropriate request is made from localhost.
    If any other ip tries to do this, displays 404 error.
    """

    client_address = request.META['REMOTE_ADDR'] 

    #Only allow localhost to make this request.
    #We need to make sure this works!!!
    if client_address == "127.0.0.1":
        updaters.run_all() 
    else:
        raise Http404

    return HttpResponse()<|MERGE_RESOLUTION|>--- conflicted
+++ resolved
@@ -46,7 +46,6 @@
             fingerprint = form.cleaned_data['fingerprint']
             grace_pd = form.cleaned_data['grace_pd']
             
-<<<<<<< HEAD
             router_list = Router.objects.multifilter(fingerprint=fingerprint)
             if router_list != Router.objects.none():
                 router = router_list[0]
@@ -56,36 +55,6 @@
                 # MOVE THE URLS TO A GENERAL LOCATION -------------------------
                 return HttpResponseRedirect('/fingerprint_error/' +
                                             'fingerprint' + '/')
-=======
-            router_primary_key = 0
-            # this will store the router's primary key, which we need to add
-            # the subscriber to the database
-            try:
-                router = Router.objects.get(fingerprint = fingerprint)
-                router_primary_key = router.id
-            except Router.DoesNotExist:
-                return HttpResponseRedirect('/fingerprint_error/' +\
-                    fingerprint + '/')
-
-            try:
-                user = Subscriber.objects.get(email=addr, 
-                                              router=router_primary_key)
-                # if no error is raised, the user is already subscribed to
-                # this router, so we redirect them.
-                return HttpResponseRedirect('/error/already_subscribed/'+\
-                    user.id+'/')
-# ---------------------------------------------------------------------
-#   Should redirect to a specific error page (already subscribed)
-# ---------------------------------------------------------------------
-            except Subscriber.DoesNotExist:
-                # the user isn't subscribed yet, send the email & add them
-                pass 
-# ---------------------------------------------------------------------
-#  make sure the method name is correct for sending the email
-# ---------------------------------------------------------------------
-            Emailer.send_confirmation(addr, fingerprint, user.confirm_auth)
->>>>>>> 150f72dc
-            
             # If there is already a subscriber with same email address and 
             # router, then they're already subscribed and probably don't mean
             # to subscribe again.
@@ -146,27 +115,17 @@
     """The confirmation page, which is displayed when the user follows the
         link sent to them in the confirmation email"""
     user = get_object_or_404(Subscriber, confirm_auth=confirm_auth_id)
-<<<<<<< HEAD
-    rout = Router.objects.get(pk=sub.router)
+    router = Router.objects.get(pk=sub.router)
 
     # TO DO ----------------------------------------------------- EXTRA FEATURE
     # MOVE THE URLS TO A GENERAL LOCATION -------------------------------------
     unsubURL = baseURL + "/unsubscribe/" + suber.unsubs_auth + "/"
     prefURL = baseURL + "/preferences/" + suber.pref_auth + "/"
-    return render_to_response('confirm.html', {'email': sub.email, 
-            'fingerprint' : rout.fingerprint, 'nodeName' : rout.name, 
-=======
-    router = Router.objects.get(pk=user.router)
-    unsubURL = baseURL + "/unsubscribe/" + user.unsubs_auth + "/"
-    prefURL = baseURL + "/preferences/" + user.pref_auth + "/"
-
-    Emailer.send_confirmed(user.email, router.fingerprint, user.unsubs_auth, 
-                           user.pref_auth)
     return render_to_response('confirm.html', {'email': user.email, 
             'fingerprint' : router.fingerprint, 'nodeName' : router.name, 
->>>>>>> 150f72dc
             'unsubURL' : unsubURL, 'prefURL' : prefURL})
-#---------------CHECK THIS TEMPLATE-------------------------------------
+    # TO DO ------------------------------------------------------ BASE FEATURE
+    # CHECK IF THE TEMPLATE TO MAKE SURE THIS RIGHT ---------------------------
         
 def unsubscribe(request, unsubscribe_auth_id):
     """The unsubscribe page, which displays a message informing the user
