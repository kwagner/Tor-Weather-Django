--- conflicted
+++ resolved
@@ -85,14 +85,7 @@
 # ---------------- Do this for every subscription --------------------------
 
             # Create the node down subscription and save to db.
-<<<<<<< HEAD
-            # TO DO --------------------------------------------- EXTRA FEATURE
-            # MOVE THE SUBSCRIPTION NAMES TO A GENERAL LOCATION ---------------
             subscription = NodeDownSub(subscriber=user, grace_pd=grace_pd)
-=======
-            subscription = NodeDownSub(subscriber=user,         
-                                       grace_pd=grace_pd)
->>>>>>> 14c5b6c5
             subscription.save()
 
             # Send the user to the pending page.
@@ -260,32 +253,8 @@
     @type error_type: str
     @param error_type: A description of the type of error encountered."""
     
-<<<<<<< HEAD
-    __ALREADY_SUBSCRIBED = "You are already subscribed to receive email" +\
-        "alerts about the node you specified. If you'd like, you can" +\
-        " <a href = '%s'>change your preferences here</a>" % pref_url
-    __FINGERPRINT_NOT_FOUND = "We could not locate a Tor node with"\
-        + "fingerprint %s.</p><p>Here are some potential problems:"\
-        + "<ul><li>The fingerprint was entered incorrectly</li>"\
-        + "<li>The node with the given fingerprint was set up within the last"\
-        + "hour, in which case you should try to register again a bit later"\
-        + "</li><li>The node with the given fingerprint has been down for over"\
-        + "a year"
-
-    # get the Subscriber object for this user
-    user = get_object_or_404(Subscriber, confirm_auth=confirm_auth)
-
-    # get the preferences url
-    pref_url = Urls.get_preferences_url(user.pref_auth)
-
-    message = ''
-    
-    if error_type == 'already_subscribed':
-        message = __ALREADY_SUBSCRIBED
-=======
     # get the appropriate error message
     message = ErrorMessages.get_error_message(error_type, key)
->>>>>>> 14c5b6c5
 
     # get the error template
     template = Templates.error
