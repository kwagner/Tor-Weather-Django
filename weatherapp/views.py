--- conflicted
+++ resolved
@@ -144,11 +144,7 @@
     #providing the links
     email_thread=threading.Thread(target=Emailer.send_confirmed,
                             args=[user.email, router.fingerprint, 
-<<<<<<< HEAD
-                                user.unsubs_auth, user.pref_auth])
-=======
                                   user.unsubs_auth, user.pref_auth])
->>>>>>> 08a71681
     email_thread.setDaemon(True)
     email_thread.start()
 
