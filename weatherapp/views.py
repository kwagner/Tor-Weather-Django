"""
The views module contains the controllers for the Tor Weather application 
(Django is idiosyncratic in that it names controllers 'views'; models are still
models and views are called templates). This module contains a single 
controller for each page type. The controllers handle form submission and
page rendering/redirection.
"""
import threading

from models import Subscriber, NodeDownSub, Router, \
                   SubscribeForm, PreferencesForm
from emails import Emailer
<<<<<<< HEAD
from weather.config import url_helper
from weather.config import templates
from weather.weatherapp import error_messages

from django.db import models
=======
import django.views.static
>>>>>>> 4927423d
from django.core.context_processors import csrf
from django.shortcuts import render_to_response, get_object_or_404
from django.http import HttpResponseRedirect, HttpRequest, Http404
from django.http import HttpResponse
<<<<<<< HEAD
=======
from weather.config.web_directory import Templates, Urls
from weather.weatherapp.error_messages import ErrorMessages
import threading
from weather.weatherapp.models import SubscriberAlreadyExistsError
>>>>>>> 4927423d

# TO DO --------------------------------------------------------- EXTRA FEATURE
# MOVE THIS TO A MORE GENERAL LOCATION ----------------------------------------
baseURL = "http://localhost:8000"

def home(request):
    """Displays a home page for Tor Weather with basic information about
        the application."""
    url_extension = url_helper.get_subscribe_ext()
    return render_to_response(templates.home, {'sub' : url_extension})

def subscribe(request):
    """Displays the subscription form (all fields empty or default) if the
    form hasn't been submitted. After the user hits the submit button,
    redirects to the pending page if all of the fields were acceptable.
    If the user is already subscribed to that Tor node, they are sent to 
    an error page."""
    
    if request.method == 'POST':
        # handle the submitted form:
        form = SubscribeForm(request.POST)

        if form.is_valid():
<<<<<<< HEAD
            # gets the data from the form, ensuring the input conforms to the
            # types specified in the SubscribeForm object
            addr = form.cleaned_data['email']
            # gets the fingerprint and removes any whitespace characters
            fingerprint = form.cleaned_data['fingerprint']
            grace_pd = form.cleaned_data['grace_pd']
            
            # gets the router object (we make sure it's there in the custom
            # clean_fingerprint() method in the SubscribeForm class) 
            router = Router.objects.get(fingerprint = fingerprint)
            
            user_query_set = Subscriber.objects.filter(email=addr,
                                                       router=router) 
            # if the Subscriber is in the set, the user is already subscribed 
            # to this router, so we redirect them.
            if len(user_query_set) > 0:
                user = user_query_set[0]

                url_extension = url_helper.get_error_ext('already_subscribed',
                                                   user.pref_auth)
                return HttpResponseRedirect(url_extension)
            
            # Create the subscriber model for the user.
            user = Subscriber(email=addr, router=router)

            # Save the subscriber data to the database.
            user.save()
            
# ---------------- Do this for every subscription --------------------------

            # Create the node down subscription and save to db.
            subscription = NodeDownSub(subscriber=user, grace_pd=grace_pd)
            subscription.save()

            # spawn a daemon to send the confirmation email
            confirm_auth = user.confirm_auth
            email_thread = threading.Thread(target=Emailer.send_confirmation,
                                        args=[addr, fingerprint, confirm_auth])
            email_thread.setDaemon(True)
            email_thread.start()

            # Send the user to the pending page.
            url_extension = url_helper.get_pending_ext(confirm_auth)
            return HttpResponseRedirect(url_extension)

=======
            # Tries to save the new subscriber, but redirects if saving the
            # subscriber failed becuase of the subscriber already existing
            try:
                subscriber = form.save_subscriber()
            except Exception, e:
                return HttpResponseRedirect(e)
            else:
                form.save_subscriptions(subscriber)

                # Spawn a daemon to send the confirmation email.
                confirm_auth = subscriber.confirm_auth
                addr = subscriber.email
                fingerprint = subscriber.router.fingerprint
                email_thread = threading.Thread(
                        target=Emailer.send_confirmation,
                        args=[addr, fingerprint, confirm_auth])
                email_thread.setDaemon(True)
                email_thread.start()
        
                # Redirect the user to the pending page.
                url_extension = Urls.get_pending_ext(confirm_auth)
                return HttpResponseRedirect(url_extension)
>>>>>>> 4927423d
    else:
        # User hasn't submitted info, so just display empty subscribe form.
        form = SubscribeForm(initial={'get_node_down': True, 
                                      'get_out_of_date': False, 
                                      'get_band_low': False, 
                                      'get_t_shirt': False})
    c = {'form' : form}

    # For pages with POST methods, a Cross Site Request Forgery protection
    # key is added to block attacking sites.
    c.update(csrf(request))

    return render_to_response(templates.subscribe, c)

def pending(request, confirm_auth):
    """The user views the pending page after submitting a registration form.
        The page tells the user that a confirmation email has been sent to 
        the address the user provided."""
    user = get_object_or_404(Subscriber, confirm_auth=confirm_auth)

    if not user.confirmed:
        return render_to_response(templates.pending, {'email': user.email})

    # Redirects to the home page if the user has already confirmed
    url_extension = url_helper.get_home_ext()
    return HttpResponseRedirect(url_extension)

def confirm(request, confirm_auth):
    """The confirmation page, which is displayed when the user follows the
        link sent to them in the confirmation email"""
    user = get_object_or_404(Subscriber, confirm_auth=confirm_auth)
    router = user.router

    if not user.confirmed:
        # confirm the user's subscription
        user.confirmed = True
        user.save()
    else:
        # the user is already confirmed, send to an error page
        error_url_ext = url_helper.get_error_ext('already_confirmed', confirm_auth)
        return HttpResponseRedirect(error_url_ext)

    # get the urls for the user's unsubscribe and prefs pages to add links
    unsubURL = url_helper.get_unsubscribe_url(user.unsubs_auth)
    prefURL = url_helper.get_preferences_url(user.pref_auth)

    # spawn a daemon to send an email confirming subscription and 
    #providing the links
    email_thread=threading.Thread(target=Emailer.send_confirmed,
                            args=[user.email, router.fingerprint, 
                                  user.unsubs_auth, user.pref_auth])
    email_thread.setDaemon(True)
    email_thread.start()

    # get the template for the confirm page
    template = templates.confirm

    return render_to_response(template, {'email': user.email, 
                                         'fingerprint' : router.fingerprint, 
                                         'nodeName' : router.name, 
                                         'unsubURL' : unsubURL, 
                                         'prefURL' : prefURL})
        
def unsubscribe(request, unsubscribe_auth):
    """The unsubscribe page, which displays a message informing the user
    that they will no longer receive emails at their email address about
    the given Tor node."""
    
    # Get the user and router.
    user = get_object_or_404(Subscriber, unsubs_auth = unsubscribe_auth)
    router = user.router
    
    email = user.email
    router_name = router.name
    fingerprint = router.fingerprint 
    
    # We know the router has a fingerprint, but it might not have a name,
    # format the string.
    name = ""
    if router.name != "Unnamed":
        name += " " + router_name + ","

    # delete the Subscriber (all Subscriptions with a foreign key relationship
    # to this Subscriber are automatically deleted)
    user.delete()

    # get the url extension for the subscribe page to add a link on the page
    url_extension = url_helper.get_subscribe_ext()
    # get the unsubscribe template
    template = templates.unsubscribe
    return render_to_response(template, {'email' : email, 
                                         'name' : name,
                                         'fingerprint' :fingerprint, 
                                         'subURL': url_extension})

def preferences(request, pref_auth):
    """The preferences page, which contains the preferences form initially
        populated by user-specific data"""
    user = get_object_or_404(Subscriber, pref_auth=pref_auth)
    if not user.confirmed:
        # the user hasn't confirmed, send them to an error page
        error_extension = url_helper.get_error_ext('need_confirmation', 
                                             user.confirm_auth)
        return HttpResponseRedirect(error_extension)
    if request.method == "POST":
        # The user submitted the preferences form and is redirected to the 
        # confirmation page.
        form = PreferencesForm(request.POST)
        if form.is_valid():
            grace_pd = form.cleaned_data['grace_pd']

            # Get the node_down subscription so we can update grace_pd.
            node_down_sub = get_object_or_404(NodeDownSub, subscriber = user)
            node_down_sub.grace_pd = grace_pd
            node_down_sub.save()

            url_extension = url_helper.get_confirm_pref_ext(pref_auth)
            return HttpResponseRedirect(url_extension) 

    # TO DO ----------------------------------------------------- EXTRA FEATURE
    # SHOULD IMPLEMENT ERROR MESSAGES THAT SAY THE FORM IS --------------------
    # SPECIFIED INCORRECTLY ---------------------------------------------------

    # The user hasn't submitted the form yet or submitted it incorrectly, 
    # so the page with the preferences form is displayed.

    else:
    # the user hasn't submitted the form yet, display blank page
        
        # get the node down subscription 
        node_down_sub = get_object_or_404(NodeDownSub, subscriber = user)
                
        # the data is used to fill in the form on the preferences page
        # with the user's existing preferences.    
        # this should be updated as the preferences are expanded
        data = {'grace_pd' : node_down_sub.grace_pd}

        # populates a PreferencesForm object with the user's existing prefs.
        form = PreferencesForm(initial=data)    
    
    # maps the form to the template.
    c = {'pref_auth': pref_auth, 'fingerprint': user.router.fingerprint,
         'form' : form}

    # Creates a CSRF protection key.
    c.update(csrf(request))

    # get the template
    template = templates.preferences
    # display the page
    return render_to_response(template, c)

def confirm_pref(request, pref_auth):
    """The page confirming that preferences have been changed."""
    user = get_object_or_404(Subscriber, pref_auth = pref_auth)
    prefURL = url_helper.get_preferences_url(pref_auth)
    unsubURL = url_helper.get_unsubscribe_url(user.unsubs_auth)

    # get the template
    template = templates.confirm_pref

    # The page includes the unsubscribe and change prefs links
    return render_to_response(template, {'prefURL' : prefURL,
                                         'unsubURL' : unsubURL})

def resend_conf(request, confirm_auth):
    """The page informing the user that the confirmation email containing
    the link to finalize the subscription has been resent."""
    user = get_object_or_404(Subscriber, confirm_auth = confirm_auth)
    router = user.router
    template = templates.resend_conf

    # spawn a daemon to resend the confirmation email
    email_thread=threading.Thread(target=Emailer.send_confirmation,
                            args=[user.email, router.fingerprint, confirm_auth])
    email_thread.setDaemon(True)
    email_thread.start()

    return render_to_response(template, {'email' : user.email})


def fingerprint_not_found(request, fingerprint):
    """The page that is displayed when a user gets more info about the 
    'fingerprint not found' validation enter (if they try to subscribe to
    a node that isn't in our database)
    
    @type fingerprint: str
    @param fingerprint: The fingerprint the user entered in the subscribe form.
    """
    # get the template
    template = templates.fingerprint_not_found

    #display the page
    return render_to_response(template, {'fingerprint' : fingerprint})

def error(request, error_type, key):
    """The generic error page, which displays a message based on the error
    type passed to this controller.
    
    @type error_type: str
    @param error_type: A description of the type of error encountered.
    @type key: str
    @param key: A key interpreted by the get_error_message function in the 
        error_messages module to render a user-specific error message."""
    
    # get the appropriate error message
    message = error_messages.get_error_message(error_type, key)

    # get the error template
    template = templates.error

    # display the page
    return render_to_response(template, {'error_message' : message})

def run_updaters(request):
    """
    Runs all updaters when the appropriate request is made from localhost.
    If any other ip tries to do this, displays 404 error.
    """

    client_address = request.META['REMOTE_ADDR'] 

    #Only allow localhost to make this request.
    #We need to make sure this works!!!
    if client_address == "127.0.0.1":
        updaters.run_all() 
    else:
        raise Http404

    return HttpResponse()<|MERGE_RESOLUTION|>--- conflicted
+++ resolved
@@ -10,26 +10,18 @@
 from models import Subscriber, NodeDownSub, Router, \
                    SubscribeForm, PreferencesForm
 from emails import Emailer
-<<<<<<< HEAD
 from weather.config import url_helper
 from weather.config import templates
 from weather.weatherapp import error_messages
 
+import django.views.static
 from django.db import models
-=======
-import django.views.static
->>>>>>> 4927423d
 from django.core.context_processors import csrf
 from django.shortcuts import render_to_response, get_object_or_404
 from django.http import HttpResponseRedirect, HttpRequest, Http404
 from django.http import HttpResponse
-<<<<<<< HEAD
-=======
-from weather.config.web_directory import Templates, Urls
 from weather.weatherapp.error_messages import ErrorMessages
-import threading
 from weather.weatherapp.models import SubscriberAlreadyExistsError
->>>>>>> 4927423d
 
 # TO DO --------------------------------------------------------- EXTRA FEATURE
 # MOVE THIS TO A MORE GENERAL LOCATION ----------------------------------------
@@ -53,53 +45,6 @@
         form = SubscribeForm(request.POST)
 
         if form.is_valid():
-<<<<<<< HEAD
-            # gets the data from the form, ensuring the input conforms to the
-            # types specified in the SubscribeForm object
-            addr = form.cleaned_data['email']
-            # gets the fingerprint and removes any whitespace characters
-            fingerprint = form.cleaned_data['fingerprint']
-            grace_pd = form.cleaned_data['grace_pd']
-            
-            # gets the router object (we make sure it's there in the custom
-            # clean_fingerprint() method in the SubscribeForm class) 
-            router = Router.objects.get(fingerprint = fingerprint)
-            
-            user_query_set = Subscriber.objects.filter(email=addr,
-                                                       router=router) 
-            # if the Subscriber is in the set, the user is already subscribed 
-            # to this router, so we redirect them.
-            if len(user_query_set) > 0:
-                user = user_query_set[0]
-
-                url_extension = url_helper.get_error_ext('already_subscribed',
-                                                   user.pref_auth)
-                return HttpResponseRedirect(url_extension)
-            
-            # Create the subscriber model for the user.
-            user = Subscriber(email=addr, router=router)
-
-            # Save the subscriber data to the database.
-            user.save()
-            
-# ---------------- Do this for every subscription --------------------------
-
-            # Create the node down subscription and save to db.
-            subscription = NodeDownSub(subscriber=user, grace_pd=grace_pd)
-            subscription.save()
-
-            # spawn a daemon to send the confirmation email
-            confirm_auth = user.confirm_auth
-            email_thread = threading.Thread(target=Emailer.send_confirmation,
-                                        args=[addr, fingerprint, confirm_auth])
-            email_thread.setDaemon(True)
-            email_thread.start()
-
-            # Send the user to the pending page.
-            url_extension = url_helper.get_pending_ext(confirm_auth)
-            return HttpResponseRedirect(url_extension)
-
-=======
             # Tries to save the new subscriber, but redirects if saving the
             # subscriber failed becuase of the subscriber already existing
             try:
@@ -122,7 +67,6 @@
                 # Redirect the user to the pending page.
                 url_extension = Urls.get_pending_ext(confirm_auth)
                 return HttpResponseRedirect(url_extension)
->>>>>>> 4927423d
     else:
         # User hasn't submitted info, so just display empty subscribe form.
         form = SubscribeForm(initial={'get_node_down': True, 
