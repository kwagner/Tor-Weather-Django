from django.shortcuts import render_to_response, get_object_or_404
from weather.weatherapp.models import Subscriber, Subscription
from django.core.mail import send_mail 
from weather.weatherapp.emails
from weather.weatherapp.models import Emailer

# -----------------------------------------------------------------------
# FILL IN ONCE WE KNOW THE SITE! ----------------------------------------
# -----------------------------------------------------------------------
baseURL = "localhost:8000"

def subscribe(request):
    if request.method == 'POST'
        form = SubscribeForm(request.POST)

# -----------------------------------------------------------------------
# NEED TO CHECK HOW DJANGO CHECKS IF AN EMAIL FIELD IS VALID ------------
# -----------------------------------------------------------------------
        if form.is_valid():
            addr = form.cleaned_data['email']
            fingerprint = form.cleaned_data['router_id']
            grace_pd = form.cleaned_data['grace_pd']
            
            e = Emailer()
            e.send_email(addr, "confirmation")

            # Add subscriber to the database
<<<<<<< HEAD
# ---------------------------------------------------------------------- 
# NEEDS TO CHECK IF THERE IS A ROUTER IN DB WITH SPECIFIED FINGERPRINT
# AND IF THERE ISN'T SEND THEM TO AN ERROR PAGE, BUT IF THERE IS GET THE
# ROUTER ID AND THEN USE THAT AS A PARAMETER FOR ADD_NEW_SUBSCRIBER
# ----------------------------------------------------------------------
            # subscriber = Subscriber.add_new_subscriber() 
=======
            subscriber = Subscriber.add_new_subscriber() 

>>>>>>> 265c5fac
            
            return HttpResponseRedirect('/pending/'+subscriber.id+'/')
    else:
        form = SubscribeForm()
    return render_to_response('subscribe.html', {'form': form,})

def pending(request, subscriber_id):
    user = get_object_or_404(Subscriber, pk=subscriber_id)
    if user.confirmed == false:
        return render_to_response('pending.html', {'email': sub.email})
    #
    return HttpResponseRedirect('/$')

def confirm(request, confirm_auth_id):
    sub = get_object_or_404(Subscriber, confirm_auth=confirm_auth_id)
    rout = Router.objects.get(pk=sub.router_id)
    unsubURL = baseURL + "/unsubscribe/" + suber.unsubs_auth + "/"
    prefURL = baseURL + "/preferences/" + suber.pref_auth + "/"
    return render_to_response('confirm.html', {'email': sub.email, 
            'fingerprint' : rout.fingerprint, 'nodeName' : rout.name, 
            'unsubURL' : unsubURL, 'prefURL' : prefURL})
        
def unsubscribe(request, unsubscribe_auth_id):
    """The unsubscribe page"""
    
    #get the user and router
    user = get_object_or_404(Subscriber, unsubs_auth = unsubscribe_auth_id)
    router = get_object_or_404(Router, pk = user.router)
    
    email = user.email
    router_name = router.name
    fingerprint = router.fingerprint 
    
    #we know the router has a fingerprint, but it might not have a name.
    name = ""
    if !router_name.equals("Unnamed"):
        name += " " + router_name + ","

    return render_to_response('unsubscribe.html'{'email' : email, 'name' :
            name, 'fingerprint' : fingerprint})

def preferences(request, preferences_auth_id):
    """The preferences page"""
    if request.method == "POST":
        form = PreferencesForm(request.POST)
        if form.is_valid():
            return HttpResponseRedirect('confirm_pref/'+preferences_auth_id+'/',
                    preferences_auth_id) 
    else:
        user = get_object_or_404(Subscriber, pref_auth = preferences_auth_id)
        node_down_sub = get_object_or_404(Subscription, subscriber = user, 
                    name = node_down)

        # the data is used to fill in the form on the preferences page 
        # with the user's existing preferences.    
        # this should be updated as the preferences are expanded
        data = {'grace_pd' : node_down_sub.grace_pd}
        form = PreferencesForm(data)
    return render_to_response('preferences.html', {'form' : form})

def confirm_pref(request, preferences_auth_id)
    """The page confirming that preferences have been changed."""
    prefURL = baseURL + '/preferences/' + preferences_auth_id + '/'
    user = get_object_or_404(Subscriber, pref_auth = preferences_auth_id)
    unsubURL = baseURL + '/unsubscribe/' + user.unsub_auth + '/'
    return render_to_response('confirm_pref.html', {'prefURL' : prefURL,
            'unsubURL' : unsubURL})

def fingerprint_error(request, fingerprint)
    """The page that is displayed when a user tries to subscribe to a node
        that isn't stored in the database."""
    return render_to_response('fingerprint_error.html', {'fingerprint' :
        fingerprint})

def runpoller(request):
    # ---------------------------------------------------------------------
    # here is where we need to have code that calls the necessary stuff in
    # models to run stuff throughout the life of the application
    # ---------------------------------------------------------------------<|MERGE_RESOLUTION|>--- conflicted
+++ resolved
@@ -2,7 +2,7 @@
 from weather.weatherapp.models import Subscriber, Subscription
 from django.core.mail import send_mail 
 from weather.weatherapp.emails
-from weather.weatherapp.models import Emailer
+from weather.weatherapp.helpers import Emailer
 
 # -----------------------------------------------------------------------
 # FILL IN ONCE WE KNOW THE SITE! ----------------------------------------
@@ -25,17 +25,12 @@
             e.send_email(addr, "confirmation")
 
             # Add subscriber to the database
-<<<<<<< HEAD
 # ---------------------------------------------------------------------- 
 # NEEDS TO CHECK IF THERE IS A ROUTER IN DB WITH SPECIFIED FINGERPRINT
 # AND IF THERE ISN'T SEND THEM TO AN ERROR PAGE, BUT IF THERE IS GET THE
 # ROUTER ID AND THEN USE THAT AS A PARAMETER FOR ADD_NEW_SUBSCRIBER
 # ----------------------------------------------------------------------
             # subscriber = Subscriber.add_new_subscriber() 
-=======
-            subscriber = Subscriber.add_new_subscriber() 
-
->>>>>>> 265c5fac
             
             return HttpResponseRedirect('/pending/'+subscriber.id+'/')
     else:
