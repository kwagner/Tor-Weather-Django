--- conflicted
+++ resolved
@@ -216,13 +216,8 @@
             descriptor = self.get_single_descriptor(node_id)
             desc_lines = descriptor.split('\n')
             for line in desc_lines:
-<<<<<<< HEAD
-                if line.startswith('accept') and (line.endswith(':80')
-                                            or line.endswith('*:*')):
-=======
                 if (line.startswith('accept') and (line.endswith(':80') 
                                                    or line.endswith('*:*'))):
->>>>>>> 55c50815
                     return True
             return False
         except TorCtl.ErrorReply, e:
