--- conflicted
+++ resolved
@@ -40,11 +40,7 @@
 	showOrHideSect("input#id_get_t_shirt", "div#t-shirt-section");
 
 	// Styles text boxes that say 'Default value is --defVal--'.
-<<<<<<< HEAD
-	showDefault("div#node-down-section", 1);
-=======
 	showDefault("div#node-down-section", 0);
->>>>>>> ab33486b
 	showDefault("div#band-low-section", 20);
 
 	// Show description about '(More Info)' link.
@@ -76,8 +72,6 @@
 		searchContainer.hide();
 	});
 
-<<<<<<< HEAD
-=======
 	$("#router_search").keypress(function(event) {
 		if (event.keyCode == 13) {
 			event.preventDefault();
@@ -88,7 +82,6 @@
 	});
 
 
->>>>>>> ab33486b
 	// Looks up fingerprint based on router name.
 	$("#router-search-submit").click(function() {
 		var searchField = $("#search-container input");
