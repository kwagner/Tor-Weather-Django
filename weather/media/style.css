--- conflicted
+++ resolved
@@ -152,14 +152,13 @@
 	margin-left: 5px;
 }
 
-<<<<<<< HEAD
 div#pref-user-info {
 	font-size: 16px;
 	margin-bottom: 10px;
-=======
+}
+
 div.license {
 	text-align: center;
 	font-size: 0.8em;
 	margin-top: 20px;
->>>>>>> f208543f
 }
