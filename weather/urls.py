--- conflicted
+++ resolved
@@ -30,12 +30,6 @@
     (r'^router_fingerprint_lookup/$',
                         'weatherapp.views.router_fingerprint_lookup'),
     
-<<<<<<< HEAD
-    # XXX FOR TESTING ONLY!
-    (r'^jeff/$', 'weatherapp.views.pref_shortcut'),
-
-=======
->>>>>>> ab33486b
     # This is for serving static files for the development server, mainly for
     # getting the CSS file and jquery file.
     (r'^media/(?P<path>.*)$', 'django.views.static.serve',
