--- conflicted
+++ resolved
@@ -907,21 +907,9 @@
     is unchecked). The PreferencesForm form inherits L{GenericForm}.
     """
     
-<<<<<<< HEAD
-    _USER_INFO_STR = '<span class="user-field">Email:</span> %s<br /> \
-            <span class="user-field">Router name:</span> %s<br /> \
-            <span class="user-field">Router id:</span> %s'
-    _EMAIL_LABEL = 'Email:'
-    _ROUTER_NAME_LABEL = 'Router Name:'
-    _ROUTER_FINGERPRINT_LABEL = 'Router Fingerprint:'
-    _CLASS_EMAIL = 'email-input'
-    _CLASS_SHORT = 'short-input'
-    _CLASS_LONG = 'long-input'
-=======
     _USER_INFO_STR = '<p><span>Email:</span> %s</p> \
             <p><span>Router name:</span> %s</p> \
             <p><span>Router id:</span> %s</p>'
->>>>>>> c0329f68
 
     def __init__(self, user, data = None):
         if data == None:
@@ -934,11 +922,6 @@
         fingerprint_text = str(self.user.router.fingerprint)
         fingerprint_list = re.findall('.{4}', fingerprint_text)
         fingerprint_text = ' '.join(fingerprint_list)
-<<<<<<< HEAD
-                
-=======
-        
->>>>>>> c0329f68
         self.user_info = PreferencesForm._USER_INFO_STR % (self.user.email, \
                 self.user.router.name, fingerprint_text)
 
