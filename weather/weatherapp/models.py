--- conflicted
+++ resolved
@@ -840,15 +840,9 @@
       
     _GET_NODE_DOWN_INIT = True
     _GET_NODE_DOWN_LABEL = 'Email me when the node is down'
-<<<<<<< HEAD
-    _NODE_DOWN_GRACE_PD_INIT = 1
-    _NODE_DOWN_GRACE_PD_MAX = 4500
-    _NODE_DOWN_GRACE_PD_MIN = 1
-=======
     _NODE_DOWN_GRACE_PD_INIT = 0
     _NODE_DOWN_GRACE_PD_MAX = 4500
     _NODE_DOWN_GRACE_PD_MIN = 0
->>>>>>> ab33486b
     _NODE_DOWN_GRACE_PD_LABEL = 'How long before we send a notifcation?'
     _NODE_DOWN_GRACE_PD_HELP_TEXT = 'Enter a value between one hour and six \
             months'
