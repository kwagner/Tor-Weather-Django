--- conflicted
+++ resolved
@@ -188,10 +188,6 @@
         else:
             return False
 
-<<<<<<< HEAD
-=======
-        
->>>>>>> 0471e47d
 class VersionSub(Subscription):
     """
 
@@ -456,11 +452,7 @@
             node_down_sub.save()
         if self.cleaned_data['get_out_of_date']:
             out_of_date_sub = VersionSub(subscriber=subscriber,
-<<<<<<< HEAD
-                    notify_type=self.cleaned_data['out_of_date_type'])
-=======
                     notify_type = self.cleaned_data['out_of_date_threshold'])
->>>>>>> 0471e47d
             out_of_date_sub.save()
         if self.cleaned_data['get_band_low']:
             band_low_sub = BandwidthSub(subscriber=subscriber,
