--- conflicted
+++ resolved
@@ -93,14 +93,9 @@
 _LOW_BANDWIDTH_SUBJ = 'Low bandwidth!'
 _LOW_BANDWIDTH_MAIL = "The is a Tor Weather Report.\n\n"+\
     "It appears that a tor node %s you elected to monitor "+\
-<<<<<<< HEAD
     "has an observed bandwidth capacity of %s kB/s. You elected to receive "+\
     "notifications if your bandwidth capacity passed a threshold of %s kB/s. "+\
     "You may wish to look at your router to see why.\n\n You can "+\
-=======
-    "has an observed bandwidth capacity of less than %skB/s. "+\
-    "You may wish to look at it to see why.\n\n You can "+\
->>>>>>> 77337458
     "unsubscribe from these reports at any time by visiting the "+\
     "following url:\n\n%s\n\n or change your Tor Weather notification "\
     "preferences here:\n\n%s\n"
@@ -235,11 +230,7 @@
     sender = _SENDER
     unsubURL = url_helper.get_unsubscribe_url(unsubs_auth)
     prefURL = url_helper.get_preferences_url(pref_auth)
-<<<<<<< HEAD
     msg = _LOW_BANDWIDTH_MAIL % (name, observed, threshold, unsubURL, prefURL)
-=======
-    msg = _LOW_BANDWIDTH_MAIL % (name, threshold, unsubURL, prefURL)
->>>>>>> 77337458
 
     return (subj, msg, sender, [recipient])
 
