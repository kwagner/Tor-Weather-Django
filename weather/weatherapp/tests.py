--- conflicted
+++ resolved
@@ -104,13 +104,6 @@
                                           'get_band_low' : True,
                                           'band_low_threshold' : 40,
                                           'band_low_grace_pd' : 2,
-<<<<<<< HEAD
-                                          'get_t_shirt' : False})
-        #we want to be redirected to the pending page
-        self.assertEqual(response.status_code, 200)
-        self.assertEqual(response.template[0].name, 'pending.html')
-
-=======
                                           'get_t_shirt' : False},
                                           follow = True)
                                           
@@ -126,33 +119,10 @@
                           '[Tor Weather] Confirmation Needed')
 
         #Check if the correct subscriber info was stored
->>>>>>> 0471e47d
-        subscriber = Subscriber.objects.get(email = 'name@place.com')
-        self.assertEqual(subscriber.email, 'name@place.com')
-        self.assertEqual(subscriber.router.fingerprint, '1234')
-        self.assertEqual(subscriber.confirmed, False)
-<<<<<<< HEAD
-
-    def test_subscribe_all(self):
-        """Test a subscribe attempt to all subscription types, relying
-        on default values."""
-        c = Client()
-        response = c.post('/subscribe/', {'email_1' : 'name@place.com',
-                                          'email_2' : 'name@place.com',
-                                          'fingerprint' : '1234',
-                                          'get_node_down' : True,
-                                          'get_out_of_date' : True,
-                                          'out_of_date_threshold' : 'c1',
-                                          'get_band_low': True,
-                                          'get_t_shirt' : True},
-                                          follow = True)
-        print response
-        #we want to be redirected to the pending page
-=======
-
-        # there should only be one subscription for this subscriber
-        subscription_list = Subscription.objects.filter(subscriber = subscriber)
-        self.assertEqual(len(subscription_list), 1)
+        subscriber = Subscriber.objects.get(email = 'name@place.com')
+        self.assertEqual(subscriber.email, 'name@place.com')
+        self.assertEqual(subscriber.router.fingerprint, '1234')
+        self.assertEqual(subscriber.confirmed, False)
 
         #Verify that the subscription was stored correctly 
         bandwidth_sub = BandwidthSub.objects.get(subscriber = subscriber)
@@ -174,7 +144,6 @@
                                           follow = True)
 
          #We want to be redirected to the pending page
->>>>>>> 0471e47d
         self.assertEqual(response.status_code, 200)
         self.assertEqual(response.template[0].name, 'pending.html')
         
@@ -200,6 +169,32 @@
         self.assertEqual(shirt_sub.emailed, False)
         self.assertEqual(shirt_sub.avg_bandwidth, 0)
 
+    def test_subscribe_all(self):
+        """Test a subscribe attempt to all subscription types, relying
+        on default values."""
+        c = Client()
+        response = c.post('/subscribe/', {'email_1' : 'name@place.com',
+                                          'email_2' : 'name@place.com',
+                                          'fingerprint' : '1234',
+                                          'get_node_down' : True,
+                                          'get_out_of_date' : True,
+                                          'out_of_date_threshold' : 'c1',
+                                          'get_band_low': True,
+                                          'get_t_shirt' : True},
+                                          follow = True)
+
+        # we want to be redirected to the pending page
+        self.assertEqual(response.status_code, 200)
+        self.assertEqual(response.template[0].name, 'pending.html')
+
+        #Test that one message has been sent
+        self.assertEquals(len(mail.outbox), 1)
+
+        #Verify that the subject of the message is correct.
+        self.assertEquals(mail.outbox[0].subject, 
+                          '[Tor Weather] Confirmation Needed')
+        
+        # check that the subscriber was added correctly
         subscriber = Subscriber.objects.get(email = 'name@place.com')
         self.assertEqual(subscriber.email, 'name@place.com')
         self.assertEqual(subscriber.router.fingerprint, '1234')
