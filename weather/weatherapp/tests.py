"""
The test module. To run tests, cd to weather and run 'python manage.py
test weatherapp'.
"""
from models import Subscriber, Subscription, Router, NodeDownSub

from django.test import TestCase
from django.test.client import Client
from django.core import mail

class TestWeb(TestCase):
    """Tests the Tor Weather application via post requests"""
    def test_subscribe(self):
        c = Client()
        r = Router(fingerprint = '1234', name = 'abc')
        r.save()
<<<<<<< HEAD
        response = c.post('/subscribe/', {'email' : 'name@place.com',
                                          'fingerprint' : '1234', 
                                          'grace_pd' : 1})

=======
        response = c.post('/subscribe/', {'email_1' : 'name@place.com',
                                          'email_2' : 'name@place.com',
                                          'fingerprint' : '1234',
                                          'get_node_down' : True,
                                          'node_down_grace_pd' : 1,
                                          'get_out_of_date' : False,
                                          'get_band_low': False,
                                          'get_t_shirt' : False})
>>>>>>> 6e08dac8
        #we want to be redirected to the pending page
        self.assertEqual(response.status_code, 302)
        self.assertEqual(response.template[0].name, 'pending.html')

    def test_subscribe_bad(self):
        c = Client()
        response = c.post('/subscribe/', {'email' : 'name@place.com',
                                          'fingerprint' : '12345'})
        #we want to stay on the same page (the subscribe form)
        self.assertEqual(response.status_code, 200)
        self.assertEqual(response.template[0].name, 'subscribe.html')<|MERGE_RESOLUTION|>--- conflicted
+++ resolved
@@ -14,21 +14,15 @@
         c = Client()
         r = Router(fingerprint = '1234', name = 'abc')
         r.save()
-<<<<<<< HEAD
-        response = c.post('/subscribe/', {'email' : 'name@place.com',
+        response = c.post('/subscribe/', {'email1' : 'name@place.com',
+                                          'email2': 'name@place.com',
                                           'fingerprint' : '1234', 
-                                          'grace_pd' : 1})
-
-=======
-        response = c.post('/subscribe/', {'email_1' : 'name@place.com',
-                                          'email_2' : 'name@place.com',
-                                          'fingerprint' : '1234',
                                           'get_node_down' : True,
                                           'node_down_grace_pd' : 1,
                                           'get_out_of_date' : False,
-                                          'get_band_low': False,
-                                          'get_t_shirt' : False})
->>>>>>> 6e08dac8
+                                          'get_band_low' : False,
+                                          'get_t_shirt' : False,})
+
         #we want to be redirected to the pending page
         self.assertEqual(response.status_code, 302)
         self.assertEqual(response.template[0].name, 'pending.html')
