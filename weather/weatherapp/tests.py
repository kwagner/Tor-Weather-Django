--- conflicted
+++ resolved
@@ -34,14 +34,9 @@
                                           'email_2' : 'name@place.com',
                                           'fingerprint' : '1234',
                                           'get_node_down' : True,
-<<<<<<< HEAD
-                                          'node_down_grace_pd' : 1,
-                                          'get_version' : False,
-=======
                                           'node_down_grace_pd' : '',
                                           'get_version' : False,
                                           'version_type' : 'OBSOLETE',
->>>>>>> d13e4b1a
                                           'get_band_low': False,
                                           'band_low_threshold' : '',
                                           'get_t_shirt' : False},
@@ -88,10 +83,7 @@
                                           'email_2' : 'name@place.com',
                                           'fingerprint' : '1234',
                                           'get_node_down' : False,
-<<<<<<< HEAD
-=======
-                                          'node_down_grace_pd' : '',
->>>>>>> d13e4b1a
+                                          'node_down_grace_pd' : '',
                                           'get_version' : True,
                                           'version_type' : 'UNRECOMMENDED',
                                           'get_band_low': False,
@@ -140,13 +132,9 @@
                                           'email_2': 'name@place.com',
                                           'fingerprint' : '1234', 
                                           'get_node_down': False,
-<<<<<<< HEAD
-                                          'get_version' : False,
-=======
                                           'node_down_grace_pd' : '',
                                           'get_version' : False,
                                           'version_type' : 'OBSOLETE',
->>>>>>> d13e4b1a
                                           'get_band_low' : True,
                                           'band_low_threshold' : 40,
                                           'get_t_shirt' : False},
@@ -190,13 +178,9 @@
                                           'email_2' : 'name@place.com',
                                           'fingerprint' : '1234',
                                           'get_node_down' : False,
-<<<<<<< HEAD
-                                          'get_version' : False,
-=======
                                           'node_down_grace_pd' : 1,
                                           'get_version' : False,
                                           'version_type' : 'UNRECOMMENDED',
->>>>>>> d13e4b1a
                                           'get_band_low' : False,
                                           'band_low_threshold' : '',
                                           'get_t_shirt' : True},
@@ -242,19 +226,11 @@
         """Test a subscribe attempt to all subscription types, relying
         on default values."""
         c = Client()
-<<<<<<< HEAD
-        response = self.client.post('/subscribe/', {'email_1' : 
-                                          'name@place.com',
+        response = self.client.post('/subscribe/', {'email_1':'name@place.com',
                                           'email_2' : 'name@place.com',
                                           'fingerprint' : '1234',
                                           'get_node_down' : True,
-=======
-        response = self.client.post('/subscribe/', {'email_1':'name@place.com',
-                                          'email_2' : 'name@place.com',
-                                          'fingerprint' : '1234',
-                                          'get_node_down' : True,
-                                          'node_down_grace_pd' : '',
->>>>>>> d13e4b1a
+                                          'node_down_grace_pd' : '',
                                           'get_version' : True,
                                           'version_type' : 'UNRECOMMENDED',
                                           'get_band_low': True,
