--- conflicted
+++ resolved
@@ -17,14 +17,11 @@
                                           'fingerprint' : '1234', 
                                           'grace_pd' : 1})
         self.assertEqual(response.status_code, 200)
-<<<<<<< HEAD
         self.assertEqual(response.template[0].name, 'pending.html')
-=======
-        self.assertEqual(response.template[0].name, 'pending.html')
+
     def test_subscribe_bad(self):
         c = Client()
         response = c.post('/subscribe/', {'email' : 'name@place.com',
                                           'fingerprint' : '12345'})
         self.assertEqual(response.status_code, 200)
-        self.assertEqual(response.template[0].name, 'subscribe.html')
->>>>>>> 17f8442c
+        self.assertEqual(response.template[0].name, 'subscribe.html')