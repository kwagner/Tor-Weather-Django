--- conflicted
+++ resolved
@@ -2,11 +2,7 @@
 The test module. To run tests, cd to weather and run 'python manage.py
 test weatherapp'.
 """
-<<<<<<< HEAD
-from models import Subscriber, Subscription, Router, NodeDownSub, TShirtSub
-=======
-from models import Subscriber, Subscription, Router, NodeDownSub, VersionSub
->>>>>>> bf4ece19
+from models import Subscriber, Subscription, Router, NodeDownSub, TShirtSub, VersionSub
 
 from django.test import TestCase
 from django.test.client import Client
@@ -15,25 +11,9 @@
 class TestWeb(TestCase):
     """Tests the Tor Weather application via post requests"""
 
-<<<<<<< HEAD
-    def test_subscribe_node_down(self):
-        """Test a node down only subscription attempt"""
-        c = Client()
-        r = Router(fingerprint = '1234', name = 'abc')
-        r.save()
-        response = c.post('/subscribe/', {'email_1' : 'name@place.com',
-                                          'email_2': 'name@place.com',
-                                          'fingerprint' : '1234', 
-                                          'get_node_down' : True,
-                                          'node_down_grace_pd' : 1,
-                                          'get_out_of_date' : False,
-                                          'get_band_low' : False,
-                                          'get_t_shirt' : False},
-                                          follow = True)#set follow to True
-                                                        #to follow redirects
-=======
     def setUp(self):
         """Set up the test database with a dummy router"""
+        print 'set up db!'
         r = Router(fingerprint = '1234', name = 'abc')
         r.save()
 
@@ -52,13 +32,20 @@
         #we want to be redirected to the pending page
         self.assertEqual(response.status_code, 200)
         self.assertEqual(response.template[0].name, 'pending.html')
->>>>>>> bf4ece19
 
+        #Check that the correct information was stored
         subscriber = Subscriber.objects.get(email = 'name@place.com')
         self.assertEqual(subscriber.email, 'name@place.com')
         self.assertEqual(subscriber.router.fingerprint, '1234')
         self.assertEqual(subscriber.confirmed, False)
         
+        #Test that one message has been sent
+        self.assertEquals(len(mail.outbox), 1)
+
+        #Verify that the subject of the message is correct.
+        self.assertEquals(mail.outbox[0].subject, 
+                          '[Tor Weather] Confirmation Needed')
+
         # there should only be one subscription for this subscriber
         subscription_list = Subscription.objects.filter(subscriber = subscriber)
         self.assertEqual(len(subscription_list), 1)
@@ -69,22 +56,22 @@
     
     def test_subscribe_version(self):
         """Test a version subscription (all other subscriptions off)"""
+
         c = Client()
         response = c.post('/subscribe/', {'email_1' : 'name@place.com',
                                           'email_2' : 'name@place.com',
                                           'fingerprint' : '1234',
                                           'get_node_down' : False,
                                           'get_out_of_date' : True,
-                                          'out_of_date_threshold' : \
-                                          'c1',
+                                          'out_of_date_threshold' : 'c1',
                                           'get_band_low': False,
                                           'get_t_shirt' : False},
                                           follow = True)
+
         #we want to be redirected to the pending page
         self.assertEqual(response.status_code, 200)
         self.assertEqual(response.template[0].name, 'pending.html')
 
-<<<<<<< HEAD
         #Test that one message has been sent
         self.assertEquals(len(mail.outbox), 1)
 
@@ -92,7 +79,6 @@
         self.assertEquals(mail.outbox[0].subject, 
                           '[Tor Weather] Confirmation Needed')
 
-=======
         subscriber = Subscriber.objects.get(email = 'name@place.com')
         self.assertEqual(subscriber.email, 'name@place.com')
         self.assertEqual(subscriber.router.fingerprint, '1234')
@@ -107,12 +93,9 @@
 # --------- CONFIGURE VERSION TYPE -----------------------------------
         ##self.assertEqual(version_sub.notify_type, '')
     
->>>>>>> bf4ece19
     def test_subscribe_bandwidth(self):
         """Test a bandwidth only subscription attempt"""
         c = Client()
-        r = Router(fingerprint = '1234', name = 'abc')
-        r.save()
         response = c.post('/subscribe/', {'email_1' : 'name@place.com',
                                           'email_2': 'name@place.com',
                                           'fingerprint' : '1234', 
@@ -131,13 +114,23 @@
         #Test that one message has been sent
         self.assertEquals(len(mail.outbox), 1)
 
-<<<<<<< HEAD
         #Verify that the subject of the message is correct.
         self.assertEquals(mail.outbox[0].subject, 
                           '[Tor Weather] Confirmation Needed')
 
-=======
->>>>>>> bf4ece19
+        #Check if the correct info was stored
+        subscriber = Subscriber.objects.get(email = 'name@place.com')
+        self.assertEqual(subscriber.email, 'name@place.com')
+        self.assertEqual(subscriber.router.fingerprint, '1234')
+        self.assertEqual(subscriber.confirmed, False)
+
+        # there should only be one subscription for this subscriber
+        subscription_list = Subscription.objects.filter(subscriber = subscriber)
+        self.assertEqual(len(subscription_list), 1)
+        version_sub = VersionSub.objects.get(subscriber = subscriber)
+        self.assertEqual(version_sub.emailed, False)
+
+
     def test_subscribe_bad(self):
         c = Client()
         response = c.post('/subscribe/', {'email' : 'name@place.com',
