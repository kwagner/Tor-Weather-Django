--- conflicted
+++ resolved
@@ -10,7 +10,6 @@
 
 class TestWeb(TestCase):
     """Tests the Tor Weather application via post requests"""
-<<<<<<< HEAD
 
     def setUp(self):
         """Set up the test database with a dummy router"""
@@ -29,27 +28,10 @@
                                           'get_band_low': False,
                                           'get_t_shirt' : False},
                                           follow = True)
-=======
-    def test_subscribe_node_down(self):
-        """Test a node down only subscription attempt"""
-        c = Client()
-        r = Router(fingerprint = '1234', name = 'abc')
-        r.save()
-        response = c.post('/subscribe/', {'email1' : 'name@place.com',
-                                          'email2': 'name@place.com',
-                                          'fingerprint' : '1234', 
-                                          'get_node_down' : True,
-                                          'node_down_grace_pd' : 1,
-                                          'get_out_of_date' : False,
-                                          'get_band_low' : False,
-                                          'get_t_shirt' : False,})
-
->>>>>>> d90ca3f6
         #we want to be redirected to the pending page
         self.assertEqual(response.status_code, 200)
         self.assertEqual(response.template[0].name, 'pending.html')
 
-<<<<<<< HEAD
         subscriber = Subscriber.objects.get(email = 'name@place.com')
         self.assertEqual(subscriber.email, 'name@place.com')
         self.assertEqual(subscriber.router.fingerprint, '1234')
@@ -94,7 +76,6 @@
 # --------- CONFIGURE VERSION TYPE -----------------------------------
         ##self.assertEqual(version_sub.notify_type, '')
     
-=======
     def test_subscribe_bandwidth(self):
         """Test a bandwidth only subscription attempt"""
         c = Client()
@@ -113,9 +94,6 @@
         self.assertEqual(response.status_code, 200)
         self.assertEqual(response.template[0].name, 'pending.html')
 
-
->>>>>>> d90ca3f6
-
     def test_subscribe_bad(self):
         c = Client()
         response = c.post('/subscribe/', {'email' : 'name@place.com',
