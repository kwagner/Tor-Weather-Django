--- conflicted
+++ resolved
@@ -88,36 +88,20 @@
     for sub in subs:
         fingerprint = str(sub.subscriber.router.fingerprint)
         if sub.subscriber.confirmed:
-<<<<<<< HEAD
-            if ctl_util.get_bandwidth(fingerprint) < sub.threshold: 
+            bandwidth = ctl_util.get_bandwidth(fingerprint)
+            if bandwidth < sub.threshold: 
                 if sub.emailed == False:
                     recipient = sub.subscriber.email
                     threshold = sub.threshold
                     unsubs_auth = sub.subscriber.unsubs_auth
                     pref_auth = sub.subscriber.pref_auth
                     email_list.append(emails.bandwidth_tuple(recipient, 
-                    fingerprint, threshold, unsubs_auth, pref_auth)) 
+                    fingerprint, bandwidth, threshold, unsubs_auth, pref_auth)) 
                     sub.emailed = True
-=======
-            observed = self.ctlutil.get_bandwidth(fingerprint)
-            if observed < sub.threshold and\
-            sub.emailed == False:
-                recipient = sub.subscriber.email
-                threshold = sub.threshold
-                unsubs_auth = sub.subscriber.unsubs_auth
-                pref_auth = sub.subscriber.pref_auth
-
-                email_list.append(emails.bandwidth_tuple(recipient, 
-                                  fingerprint, observed, threshold,
-                                  unsubs_auth, pref_auth)) 
-
-                sub.emailed = True
-
->>>>>>> abf151e2
             else:
                 sub.emailed = False
-            
             sub.save()
+
     return email_list
 
 def check_earn_tshirt(email_list):
