"""
A module for storing configuration settings.

"""

# XXX: Make bulletproof
<<<<<<< HEAD
authenticator = open("config/auth_token", "r").read().strip()
=======
authenticator = open("config/auth_token", "r").read().strip()

#The Tor control port for listener to use. Must be configured in your torrc file
listener_port = '9055'
>>>>>>> 11b1aff3
<|MERGE_RESOLUTION|>--- conflicted
+++ resolved
@@ -4,11 +4,7 @@
 """
 
 # XXX: Make bulletproof
-<<<<<<< HEAD
-authenticator = open("config/auth_token", "r").read().strip()
-=======
 authenticator = open("config/auth_token", "r").read().strip()
 
 #The Tor control port for listener to use. Must be configured in your torrc file
-listener_port = '9055'
->>>>>>> 11b1aff3
+listener_port = '9055'