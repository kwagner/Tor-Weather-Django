--- conflicted
+++ resolved
@@ -1,7 +1,6 @@
 from django.db import models
 import datetime.date
 
-<<<<<<< HEAD
 class Subscription(models.Model):
     subscriber_id = models.ForeignKey(Subscriber)
     name = models.CharField(max_length=200)
@@ -18,8 +17,7 @@
     fingerprint = models.CharField(max_length=200)
     welcomed = models.BooleanField()
     last_seen = models.DateTimeField('date last seen')
-=======
-# Create your models here.
+
 class Subscriber(models.Model)
     email = models.EmailField(max_length=75)
     router_id = models.ForeignKey(Router)
@@ -31,6 +29,4 @@
 
     sub_date = models.DateField()
 
-class Router(models.Model)
-    finger = models
->>>>>>> ee37543f
+
