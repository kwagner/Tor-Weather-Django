{% extends "base.html" %}

{% block content %}
<h2> Neo Sign Up! </h2>

<script type="text/javascript">
	<!--
	function hideOrUnhide(checkbox, id) {
		if (checkbox.checked) {
			document.getElementById(id).style.display='block';
		} else {
			document.getElementById(id).style.display='none';
		}
		return true;
	}
	-->
</script>

<<<<<<< HEAD
=======
<p>
	<label for="id_email">Your e-mail address:</label><br />
	{% for error in form.email.errors %}<span style="color:red;display:block;">{{ error }}</span>{% endfor %}
	{{ form.email }}
</p>
>>>>>>> 6b1110e5

<form method="post" action="/subscribe/">{% csrf_token %}
<p>
<<<<<<< HEAD
	You can use this form to request status updates to tell you when a particular Tor node has become unreachable for a sustained period of time.
=======
	<label for="id_fingerprint">Node fingerprint:<br /></label>
	{% for error in form.fingerprint.errors %}<span style="color:red;display:block;">{{ error }}</span>{% endfor %}
	{{ form.fingerprint }}
>>>>>>> 6b1110e5
</p>
<h3 class="form-heading">
	<span>
		Subscriber Info
	</span>
	<div></div>
</h3>

<<<<<<< HEAD
<div class="form-section">
	<div class="email-block">
		<label for="id_email_1" class="block">{{form.email_1.help_text}}</label>
		{% for error in form.email_1.errors %}<span class="error">{{ error }}</span>{% endfor %}
		{{ form.email_1 }}
	</div>
	<div class="email-block">
		<label for="id_email_2" class="block">{{ form.email_2.help_text }}</label>
		{% for error in form.email_2.errors %}<span class="error">{{ error }}</span>{% endfor %}
		{{ form.email_2 }}
	</div>
	<div class="long-input" class="block">
		<label for="id_fingerprint" class="block">{{ form.fingerprint.help_text }}</label>
		{% for error in form.fingerprint.errors %}<span class="error">{{ error }}</span>{% endfor %}
		{{ form.fingerprint }}
	</div>
</div>
=======
<p>
	<label for="id_grace_pd">How many hours of downtime until we send a
		notification:<br /></label>
	{% for error in form.grace_pd.errors %}<span style="color:red;display:block;">{{ error }}</span>{% endfor %}
	{{ form.grace_pd }}
</p>
>>>>>>> 6b1110e5

<h3 class="form-heading">
	<span>
		Node Down Notification Options
	</span>
	<div></div>
</h3>

<div class="form-section">
	
	<div>
		<input id="id_get_node_down" type="checkbox" name="get_node_down" onclick="hideOrUnhide(this, 'node-down-section')" checked="checked" />
		<label for="get_node_down_id">{{ form.get_node_down.help_text }}</label>
	</div>
	<div id="node-down-section">
		<div class="short-input">
			{{ form.node_down_grace_pd.errors }}
			<label for="node_down_grace_pd_id" class="block">{{ form.node_down_grace_pd.help_text }}</label>
			{{ form.node_down_grace_pd }}
			<em>Enter a value betwen 1 and 4500 (roughly six months)</em>
		</div>
	</div>
</div>

<h3 class="form-heading">
	<span>
		Out of Date Notification Options
	</span>
	<div></div>
</h3>

<div class="form-section">
	<div>
		<input id="id_get_of_date" type="checkbox" name="get_out_of_date" onclick="hideOrUnhide(this, 'out-of-date-section')" />
		<label for="get_out_of_date_id">{{ form.get_out_of_date.help_text }}</label>
	</div>
	<div id="out-of-date-section" style="display:none;">
		<div>
			{{ form.out_of_date_threshold.errors }}
			<label for="out_of_date_threshold" class="block">{{ form.out_of_date_threshold.help_text }}</label>
			{{ form.out_of_date_threshold }}
		</div>
		<div class="short-input">
			{{ form.out_of_date_grace_pd.errors }}
			<label for="out_of_date_grace_pd" class="block">{{ form.out_of_date_grace_pd.help_text }}</label>
			{{ form.out_of_date_grace_pd }}
			<em>Enter a value between 1 and 200 (roughly six months); default value is 1 day.</em>
		</div>
	</div>
</div>

<<<<<<< HEAD
=======
<br />
<p>
Q: <b>Where can I find the fingerprint for my server?</b><br />
A: <i>Often your node fingerprint can be found on unix-like machines in the
file: <tt>/var/lib/tor/fingerprint</tt></i>
</p>
<p>
Q: <b>Will I be overloaded with alerts that I cannot suppress?</b><br />
A: <i>No.</i>
</p>
<p>
Q: <b>Can I unsubscribe easily?</b><br />
A: <i>Yes.</i>
</p>
<p>
Q: <b>I'm having a problem, can you help me?</b><br />
A: <i>Yes. Send an email to <tt>tor-weather @ torproject dot org</tt></i>
</p>
>>>>>>> 6b1110e5

<h3 class="form-heading">
	<span>
		Low Bandwidth Notification Options
	</span>
	<div></div>
</h3>

<div class="form-section">
	<div>
		<input id="id_get_band_low" type="checkbox" name="get_out_of_date" onclick="hideOrUnhide(this, 'band-low-section')" />
		<label for="get_band_low_id">{{ form.get_band_low.help_text }}</label>
	</div>
	<div id="band-low-section" style="display:none;">
		<div class="short-input">
			{{ form.band_low_threshold.erors }}
			<label for="band_low_threshold" class="block">{{ form.band_low_threshold.help_text }}</label>
			{{ form.band_low_threshold }}
			<em>Default value is 50 kbps.</em>
		</div>
		<div class="short-input">
			{{ form.band_low_grace_pd.errors }}
			<label for="band_low_grace_pd" class="block">{{ form.band_low_grace_pd.help_text }}</label>
			{{ form.band_low_grace_pd }}
			<em>Enter a value between 1 and 4500 (roughly six months); default value is 1 hour.</em>
		</div>
</div>

<h3 class="form-heading">
	<span>		
		T-Shirt Notification Options
	</span>
	<div></div>
</h3>

<div class="form-section">
	<div>
		{{ form.get_t_shirt }}
		<label for="get_t_shirt">{{ form.get_t_shirt.help_text }}</label>
	</div>
</div>


<input type="submit" id="subscribe-submit" value="Subscribe to Tor Weather!" name="sa" />
<br />
</form>

{% endblock content %}<|MERGE_RESOLUTION|>--- conflicted
+++ resolved
@@ -16,24 +16,9 @@
 	-->
 </script>
 
-<<<<<<< HEAD
-=======
-<p>
-	<label for="id_email">Your e-mail address:</label><br />
-	{% for error in form.email.errors %}<span style="color:red;display:block;">{{ error }}</span>{% endfor %}
-	{{ form.email }}
-</p>
->>>>>>> 6b1110e5
-
 <form method="post" action="/subscribe/">{% csrf_token %}
 <p>
-<<<<<<< HEAD
 	You can use this form to request status updates to tell you when a particular Tor node has become unreachable for a sustained period of time.
-=======
-	<label for="id_fingerprint">Node fingerprint:<br /></label>
-	{% for error in form.fingerprint.errors %}<span style="color:red;display:block;">{{ error }}</span>{% endfor %}
-	{{ form.fingerprint }}
->>>>>>> 6b1110e5
 </p>
 <h3 class="form-heading">
 	<span>
@@ -42,7 +27,6 @@
 	<div></div>
 </h3>
 
-<<<<<<< HEAD
 <div class="form-section">
 	<div class="email-block">
 		<label for="id_email_1" class="block">{{form.email_1.help_text}}</label>
@@ -60,14 +44,6 @@
 		{{ form.fingerprint }}
 	</div>
 </div>
-=======
-<p>
-	<label for="id_grace_pd">How many hours of downtime until we send a
-		notification:<br /></label>
-	{% for error in form.grace_pd.errors %}<span style="color:red;display:block;">{{ error }}</span>{% endfor %}
-	{{ form.grace_pd }}
-</p>
->>>>>>> 6b1110e5
 
 <h3 class="form-heading">
 	<span>
@@ -119,28 +95,6 @@
 	</div>
 </div>
 
-<<<<<<< HEAD
-=======
-<br />
-<p>
-Q: <b>Where can I find the fingerprint for my server?</b><br />
-A: <i>Often your node fingerprint can be found on unix-like machines in the
-file: <tt>/var/lib/tor/fingerprint</tt></i>
-</p>
-<p>
-Q: <b>Will I be overloaded with alerts that I cannot suppress?</b><br />
-A: <i>No.</i>
-</p>
-<p>
-Q: <b>Can I unsubscribe easily?</b><br />
-A: <i>Yes.</i>
-</p>
-<p>
-Q: <b>I'm having a problem, can you help me?</b><br />
-A: <i>Yes. Send an email to <tt>tor-weather @ torproject dot org</tt></i>
-</p>
->>>>>>> 6b1110e5
-
 <h3 class="form-heading">
 	<span>
 		Low Bandwidth Notification Options
