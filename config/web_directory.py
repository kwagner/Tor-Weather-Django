"""
This module contains the constants for urls and html templates as well as
the methods for accessing them. The purpose of putting them all in a 
directory was for convenience of development. If the templates should ever
be renamed, or if the url structure is ever changed, it need only be 
updated in one place (here). 
"""

# -----------------------------------------------------------------------
# DO MORE DOCUMENTATION, ADD URLS CLASS
# -----------------------------------------------------------------------

class Templates:
    """ The Templates class maps all of the html template files, which are
    stored in the templates directory, to instance variables for easier access by
    the controllers (see views.py).

    @ivar confirm: The template for the confirmation page. 
    @ivar confirm_pref: The template to confirm preferences have been changed.
    @ivar error: The generic error template.
    @ivar fingerprint_error: The template for the page displayed when a fingerprint isn't
        found.
    @ivar home: The template for the Tor Weather home page.
    @ivar pending: The template for the pending page displayed after the user submits 
        a subscription form.
    @ivar preferences: The template for the page displaying the form to change preferences.
    @ivar subscribe: The template for the page displaying the subscribe form.
    @ivar unsubscribe: The template for the page displayed when the user unsubscribes
        from Tor Weather.
    """
    confirm = 'confirm.html'
    confirm_pref = 'confirm_pref.html'
    error = 'error.html'
    fingerprint_error = 'fingerprint_error.html'
    home = 'home.html'
    pending = 'pending.html'
    preferences = 'preferences.html'
    subscribe = 'subscribe.html'
    unsubscribe = 'unsubscribe.html'

class Urls:
<<<<<<< HEAD
    """The URLs class maps all of the url extensions to instance variables
    for easier access by the controllers.

    @ivar
=======
    """The URLs class contains methods for accessing the Tor Weather urls and url 
    extensions.
>>>>>>> d1a88214
    """

    __CONFIRM = 
    __CONFIRM_PREF =
    __ERROR =
    __FINGERPRINT_ERROR =
    __HOME =
    __PENDING = 
    __SUBSCRIBE = 
    __UNSUBSCRIBE = 

    #def get_confirm_url(<|MERGE_RESOLUTION|>--- conflicted
+++ resolved
@@ -39,24 +39,17 @@
     unsubscribe = 'unsubscribe.html'
 
 class Urls:
-<<<<<<< HEAD
-    """The URLs class maps all of the url extensions to instance variables
-    for easier access by the controllers.
-
-    @ivar
-=======
     """The URLs class contains methods for accessing the Tor Weather urls and url 
     extensions.
->>>>>>> d1a88214
     """
 
-    __CONFIRM = 
-    __CONFIRM_PREF =
-    __ERROR =
-    __FINGERPRINT_ERROR =
-    __HOME =
-    __PENDING = 
-    __SUBSCRIBE = 
-    __UNSUBSCRIBE = 
+    #__CONFIRM = 
+    #__CONFIRM_PREF =
+    #__ERROR =
+    #__FINGERPRINT_ERROR =
+    #__HOME =
+    #__PENDING = 
+    #__SUBSCRIBE = 
+    #__UNSUBSCRIBE = 
 
     #def get_confirm_url(