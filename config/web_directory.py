"""
This module contains the constants for urls and html templates as well as
the methods for accessing them. The purpose of putting them all in a 
directory was for convenience of development. If the templates should ever
be renamed, or if the url structure is ever changed, it need only be 
updated in one place (here). 
"""
base_url = http://localhost:8000
# -------------------------------------------------------------------------------
# CHANGE ONCE WE KNOW THE BASE URL
# -------------------------------------------------------------------------------

class Templates:
    """ The Templates class maps all of the html template files, which are
    stored in the templates directory, to instance variables for easier access 
    by the controllers (see views.py).

    @type confirm: str
    @ivar confirm: The template for the confirmation page. 
    @type confirm_pref: str
    @ivar confirm_pref: The template to confirm preferences have been changed.
    @type error: str
    @ivar error: The generic error template.
    @type fingerprint_error: str
    @ivar fingerprint_error: The template for the page displayed when a \               fingerprint isn't found.
    @type home: str
    @ivar home: The template for the Tor Weather home page.
    @type pending: str
    @ivar pending: The template for the pending page displayed after the user 
        submits a subscription form.
    @type preferences: str
    @ivar preferences: The template for the page displaying the form to change 
        preferences.
    @type subscribe: str
    @ivar subscribe: The template for the page displaying the subscribe form.
    @type unsubscribe: str
    @ivar unsubscribe: The template for the page displayed when the user 
        unsubscribes from Tor Weather.
    """
    confirm = 'confirm.html'
    confirm_pref = 'confirm_pref.html'
    error = 'error.html'
    fingerprint_error = 'fingerprint_error.html'
    home = 'home.html'
    pending = 'pending.html'
    preferences = 'preferences.html'
    subscribe = 'subscribe.html'
    unsubscribe = 'unsubscribe.html'

class Urls:
    """The URLs class contains methods for accessing the Tor Weather urls and url 
    extensions.
    """

<<<<<<< HEAD
    __CONFIRM = '/confirm/%s/'
    __CONFIRM_PREF = '/confirm_pref/%s/'
    __ERROR = '/error/%s/%s/'
    __FINGERPRINT_ERROR = '/fingerprint_error/%s/'
    __HOME = '/'
    __PENDING = '/pending/%s/'
    __PREFERENCES = '/preferences/%s/'
    __SUBSCRIBE = '/subscribe/'
    __UNSUBSCRIBE = '/unsubscribe/%s/'

    @staticmethod
    def get_confirm_url(confirm_auth):
    """Returns a string representation of the full url for the confirmation 
    page, which is sent to the user in an email after they subscribe.
    
    @type confirm_auth: str
    @param confirm_auth: The user's unique confirmation authorization key, 
        which is used to prevent inappropriate access of this page and to 
        access specific information about the user from the database (email, 
        unsub_auth, and pref_auth) to be displayed on the confirmation page. 
        The key is incorporated into the url.
    @rtype: str
    @return: The user-specific confirmation url. 
    """
        url = base_url + __CONFIRM % confirm_auth
        return url

    @staticmethod
    def get_confirm_pref_ext(pref_auth):
    """Returns the url extension for the page confirming the user's submitted 
    changes to their Tor Weather preferences.

    @type pref_auth: str
    @param pref_auth: The user's unique preferences authorization key, which is 
        used to prevent inappropriate access of this page and to access 
        specific information about the user from the database (pref_auth, 
        unsub_auth) to be displayed on the page. The key is incorporated into
        the url.
    @rtype: str
    @return: The url extension for the user-specific preferences changed page.
    """
        extension = __CONFIRM_PREF % pref_auth
        return extension

    @staticmethod
    def get_error_ext(error_type, confirm_auth):
    """Returns the url extension for the error page specified by the error_type 
    parameter.

    @type error_type: str
    @param error_type: The type of error message to be displayed to the user.
    @type confirm_auth: str
    @param confirm_auth: The user's unique confirmation authorization key, 
        which is used to block inappropirate access to this error page and 
        to access specific information about the user from the database to 
        display it on the error page. The key is incorporated into the url.
    @rtype: str
    @return: The url extension for the user-specific error page.
    """
        extension = __ERROR % (error_type, confirm_auth)
        return extension 

    @staticmethod
    def get_fingerprint_error_ext(fingerprint):
    """Returns the url extension for the page alerting the user that the 
    fingerprint they are trying to monitor doesn't exist in the database.

    @type fingerprint: str
    @param fingerprint: The fingerprint the user entered, which is incorporated
        into the url.
    @rtype: str
    @return: The url extension for the user-specific fingerprint error page. 
    """
        extension = __FINGERPRINT_ERROR % fingerprint
        return extension
=======
    #__CONFIRM = 
    #__CONFIRM_PREF =
    #__ERROR =
    #__FINGERPRINT_ERROR =
    #__HOME =
    #__PENDING = 
    #__SUBSCRIBE = 
    #__UNSUBSCRIBE = 
>>>>>>> 6b88cf15

    @staticmethod
    def get_home_ext():
    """Returns the url extension for the Tor Weather home page.

    @rtype: str
    @return: The url extension for the Tor Weather home page.
    """
        extension = __HOME
        return extension
    
    @staticmethod
    def get_pending_ext(confirm_auth):
    """Returns the url extension for the pending page, displayed when the
    user submits an acceptable subscribe form.

    @type confirm_auth: str
    @param confirm_auth: The user's unique confirmation authorization key,
        which is used to prevent inappropriate access to this page and to
        access information about the user from the database (email, node
        fingerprint). The key is incorporated into the url.
    @rtype: str
    @return: The url extension for the user-specific pending page.
    """
        extension = __PENDING % confirm_auth
        return extension

    @staticmethod
    def get_preferences_url(pref_auth):
    """Returns the complete url for the preferences page, which is displayed
    to the user in the email reports and on some of the Tor Weather pages.

    @type pref_auth: str
    @param pref_auth: The user's unique preferences authorization key, which
        is incorporated into the url.
    @rtype: str
    @return: The complete url that links to the page allowing the user to 
        change his or her Tor Weather preferences.
    """
        url = base_url + __PREFERENCES % pref_auth
        return url

    @staticmethod
    def get_subscribe_ext():
        extension = __SUBSCRIBE
        return extension

    @staticmethod
    def get_unsubscribe_url(unsub_auth):
    """Returns the complete url for the user's unsubscribe page. The url is
    displayed to the user in the email reports and on some of the Tor Weather
    pages.

    @type unsub_auth: str
    @param unsub_auth: The user's unique unsubscribe authorization key, which
        is incorporated into the url.
    @rtype: str
    @return: The complete url for the user's unique unsubscribe page.
    """
        url = base_url + __UNSUBSCRIBE % unsub_auth
        return url<|MERGE_RESOLUTION|>--- conflicted
+++ resolved
@@ -5,10 +5,10 @@
 be renamed, or if the url structure is ever changed, it need only be 
 updated in one place (here). 
 """
-base_url = http://localhost:8000
-# -------------------------------------------------------------------------------
+base_url = 'http://localhost:8000'
+# --------------------------------------------------------------------------
 # CHANGE ONCE WE KNOW THE BASE URL
-# -------------------------------------------------------------------------------
+# --------------------------------------------------------------------------
 
 class Templates:
     """ The Templates class maps all of the html template files, which are
@@ -22,7 +22,8 @@
     @type error: str
     @ivar error: The generic error template.
     @type fingerprint_error: str
-    @ivar fingerprint_error: The template for the page displayed when a \               fingerprint isn't found.
+    @ivar fingerprint_error: The template for the page displayed when a 
+        fingerprint isn't found.
     @type home: str
     @ivar home: The template for the Tor Weather home page.
     @type pending: str
@@ -48,11 +49,10 @@
     unsubscribe = 'unsubscribe.html'
 
 class Urls:
-    """The URLs class contains methods for accessing the Tor Weather urls and url 
-    extensions.
+    """The URLs class contains methods for accessing the Tor Weather urls and 
+    url extensions.
     """
 
-<<<<<<< HEAD
     __CONFIRM = '/confirm/%s/'
     __CONFIRM_PREF = '/confirm_pref/%s/'
     __ERROR = '/error/%s/%s/'
@@ -64,138 +64,145 @@
     __UNSUBSCRIBE = '/unsubscribe/%s/'
 
     @staticmethod
-    def get_confirm_url(confirm_auth):
-    """Returns a string representation of the full url for the confirmation 
-    page, which is sent to the user in an email after they subscribe.
+    def get_confirm_url(confirm_auth,
+                        path = __CONFIRM):
+        """Returns a string representation of the full url for the confirmation 
+        page, which is sent to the user in an email after they subscribe.
     
-    @type confirm_auth: str
-    @param confirm_auth: The user's unique confirmation authorization key, 
-        which is used to prevent inappropriate access of this page and to 
-        access specific information about the user from the database (email, 
-        unsub_auth, and pref_auth) to be displayed on the confirmation page. 
-        The key is incorporated into the url.
-    @rtype: str
-    @return: The user-specific confirmation url. 
-    """
-        url = base_url + __CONFIRM % confirm_auth
+        @type confirm_auth: str
+        @param confirm_auth: The user's unique confirmation authorization key, 
+            which is used to prevent inappropriate access of this page and to 
+            access specific information about the user from the database 
+            (email, unsub_auth, and pref_auth) to be displayed on the 
+            confirmation page. The key is incorporated into the url.
+        @rtype: str
+        @return: The user-specific confirmation url. 
+        """
+        url = base_url + path % confirm_auth
         return url
 
     @staticmethod
-    def get_confirm_pref_ext(pref_auth):
-    """Returns the url extension for the page confirming the user's submitted 
-    changes to their Tor Weather preferences.
-
-    @type pref_auth: str
-    @param pref_auth: The user's unique preferences authorization key, which is 
-        used to prevent inappropriate access of this page and to access 
-        specific information about the user from the database (pref_auth, 
-        unsub_auth) to be displayed on the page. The key is incorporated into
-        the url.
-    @rtype: str
-    @return: The url extension for the user-specific preferences changed page.
-    """
-        extension = __CONFIRM_PREF % pref_auth
-        return extension
-
-    @staticmethod
-    def get_error_ext(error_type, confirm_auth):
-    """Returns the url extension for the error page specified by the error_type 
-    parameter.
-
-    @type error_type: str
-    @param error_type: The type of error message to be displayed to the user.
-    @type confirm_auth: str
-    @param confirm_auth: The user's unique confirmation authorization key, 
-        which is used to block inappropirate access to this error page and 
-        to access specific information about the user from the database to 
-        display it on the error page. The key is incorporated into the url.
-    @rtype: str
-    @return: The url extension for the user-specific error page.
-    """
-        extension = __ERROR % (error_type, confirm_auth)
+    def get_confirm_pref_ext(pref_auth,
+                             path = __CONFIRM_PREF):
+        """Returns the url extension for the page confirming the user's 
+        submitted changes to their Tor Weather preferences.
+
+        @type pref_auth: str
+        @param pref_auth: The user's unique preferences authorization key,
+            which is used to prevent inappropriate access of this page and to 
+            access specific information about the user from the database 
+            (pref_auth, unsub_auth) to be displayed on the page. The key is 
+            incorporated into the url.
+        @rtype: str
+        @return: The url extension for the user-specific preferences changed 
+            page.
+        """
+        extension = path % pref_auth
+        return extension
+
+    @staticmethod
+    def get_error_ext(error_type, 
+                      confirm_auth,
+                      path = __ERROR):
+        """Returns the url extension for the error page specified by the 
+        error_type 
+        parameter.
+
+        @type error_type: str
+        @param error_type: The type of error message to be displayed to the 
+            user.
+        @type confirm_auth: str
+        @param confirm_auth: The user's unique confirmation authorization key, 
+            which is used to block inappropirate access to this error page and 
+            to access specific information about the user from the database to 
+            display it on the error page. The key is incorporated into the url.
+        @rtype: str
+        @return: The url extension for the user-specific error page.
+        """
+        extension = path % (error_type, confirm_auth)
         return extension 
 
     @staticmethod
-    def get_fingerprint_error_ext(fingerprint):
-    """Returns the url extension for the page alerting the user that the 
-    fingerprint they are trying to monitor doesn't exist in the database.
-
-    @type fingerprint: str
-    @param fingerprint: The fingerprint the user entered, which is incorporated
-        into the url.
-    @rtype: str
-    @return: The url extension for the user-specific fingerprint error page. 
-    """
-        extension = __FINGERPRINT_ERROR % fingerprint
-        return extension
-=======
-    #__CONFIRM = 
-    #__CONFIRM_PREF =
-    #__ERROR =
-    #__FINGERPRINT_ERROR =
-    #__HOME =
-    #__PENDING = 
-    #__SUBSCRIBE = 
-    #__UNSUBSCRIBE = 
->>>>>>> 6b88cf15
-
-    @staticmethod
-    def get_home_ext():
-    """Returns the url extension for the Tor Weather home page.
-
-    @rtype: str
-    @return: The url extension for the Tor Weather home page.
-    """
-        extension = __HOME
+    def get_fingerprint_error_ext(fingerprint,
+                                  path = __FINGERPRINT_ERROR):
+        """Returns the url extension for the page alerting the user that the 
+        fingerprint they are trying to monitor doesn't exist in the database.
+
+        @type fingerprint: str
+        @param fingerprint: The fingerprint the user entered, which is
+            incorporated into the url.
+        @rtype: str
+        @return: The url extension for the user-specific fingerprint error 
+            page. 
+        """
+        extension = path % fingerprint
+        return extension
+
+    @staticmethod
+    def get_home_ext(path = __HOME):
+        """Returns the url extension for the Tor Weather home page.
+
+        @rtype: str
+        @return: The url extension for the Tor Weather home page.
+        """
+        extension = path
         return extension
     
     @staticmethod
-    def get_pending_ext(confirm_auth):
-    """Returns the url extension for the pending page, displayed when the
-    user submits an acceptable subscribe form.
-
-    @type confirm_auth: str
-    @param confirm_auth: The user's unique confirmation authorization key,
-        which is used to prevent inappropriate access to this page and to
-        access information about the user from the database (email, node
-        fingerprint). The key is incorporated into the url.
-    @rtype: str
-    @return: The url extension for the user-specific pending page.
-    """
-        extension = __PENDING % confirm_auth
-        return extension
-
-    @staticmethod
-    def get_preferences_url(pref_auth):
-    """Returns the complete url for the preferences page, which is displayed
-    to the user in the email reports and on some of the Tor Weather pages.
-
-    @type pref_auth: str
-    @param pref_auth: The user's unique preferences authorization key, which
-        is incorporated into the url.
-    @rtype: str
-    @return: The complete url that links to the page allowing the user to 
-        change his or her Tor Weather preferences.
-    """
-        url = base_url + __PREFERENCES % pref_auth
+    def get_pending_ext(confirm_auth,
+                        path = __PENDING):
+        """Returns the url extension for the pending page, displayed when the
+        user submits an acceptable subscribe form.
+
+        @type confirm_auth: str
+        @param confirm_auth: The user's unique confirmation authorization key,
+            which is used to prevent inappropriate access to this page and to
+            access information about the user from the database (email, node
+            fingerprint). The key is incorporated into the url.
+        @rtype: str
+        @return: The url extension for the user-specific pending page.
+        """
+        extension = path % confirm_auth
+        return extension
+
+    @staticmethod
+    def get_preferences_url(pref_auth,
+                            path = __PREFERENCES):
+        """Returns the complete url for the preferences page, which is displayed
+        to the user in the email reports and on some of the Tor Weather pages.
+
+        @type pref_auth: str
+        @param pref_auth: The user's unique preferences authorization key, which
+            is incorporated into the url.
+        @rtype: str
+        @return: The complete url that links to the page allowing the user to 
+            change his or her Tor Weather preferences.
+        """
+        url = base_url + path % pref_auth
         return url
 
     @staticmethod
-    def get_subscribe_ext():
-        extension = __SUBSCRIBE
-        return extension
-
-    @staticmethod
-    def get_unsubscribe_url(unsub_auth):
-    """Returns the complete url for the user's unsubscribe page. The url is
-    displayed to the user in the email reports and on some of the Tor Weather
-    pages.
-
-    @type unsub_auth: str
-    @param unsub_auth: The user's unique unsubscribe authorization key, which
-        is incorporated into the url.
-    @rtype: str
-    @return: The complete url for the user's unique unsubscribe page.
-    """
-        url = base_url + __UNSUBSCRIBE % unsub_auth
+    def get_subscribe_ext(path = __SUBSCRIBE):
+        """Returns the url extension for the Tor Weather subscribe page. 
+        
+        @rtype: str
+        @return: The url extension for the subscribe page.
+        """
+        extension = path
+        return extension
+
+    @staticmethod
+    def get_unsubscribe_url(unsub_auth,
+                            path = __UNSUBSCRIBE):
+        """Returns the complete url for the user's unsubscribe page. The url is
+        displayed to the user in the email reports and on some of the Tor 
+        Weather pages.
+
+        @type unsub_auth: str
+        @param unsub_auth: The user's unique unsubscribe authorization key, 
+            which is incorporated into the url.
+        @rtype: str
+        @return: The complete url for the user's unique unsubscribe page.
+        """
+        url = base_url + path % unsub_auth
         return url